--- conflicted
+++ resolved
@@ -1569,16 +1569,8 @@
 
 		private int decision;
 
-<<<<<<< HEAD
 		public StatisticsParserATNSimulator(ATN atn) {
 			super(atn);
-		}
-
-		public StatisticsParserATNSimulator(Parser<Symbol> parser, ATN atn) {
-			super(parser, atn);
-=======
-		public StatisticsParserATNSimulator(ATN atn, DFA[] decisionToDFA, PredictionContextCache sharedContextCache) {
-			super(atn, decisionToDFA, sharedContextCache);
 			decisionInvocations = new long[atn.decisionToState.size()];
 			fullContextFallback = new long[atn.decisionToState.size()];
 			nonSll = new long[atn.decisionToState.size()];
@@ -1587,8 +1579,8 @@
 			fullContextTransitions = new long[atn.decisionToState.size()];
 		}
 
-		public StatisticsParserATNSimulator(Parser parser, ATN atn, DFA[] decisionToDFA, PredictionContextCache sharedContextCache) {
-			super(parser, atn, decisionToDFA, sharedContextCache);
+		public StatisticsParserATNSimulator(Parser<Symbol> parser, ATN atn) {
+			super(parser, atn);
 			decisionInvocations = new long[atn.decisionToState.size()];
 			fullContextFallback = new long[atn.decisionToState.size()];
 			nonSll = new long[atn.decisionToState.size()];
@@ -1598,7 +1590,7 @@
 		}
 
 		@Override
-		public int adaptivePredict(TokenStream input, int decision, ParserRuleContext outerContext) {
+		public int adaptivePredict(TokenStream<? extends Symbol> input, int decision, ParserRuleContext<Symbol> outerContext) {
 			try {
 				this.decision = decision;
 				decisionInvocations[decision]++;
@@ -1610,10 +1602,12 @@
 		}
 
 		@Override
-		protected int execATNWithFullContext(DFA dfa, DFAState D, ATNConfigSet s0, TokenStream input, int startIndex, ParserRuleContext outerContext) {
-			fullContextFallback[decision]++;
-			return super.execATNWithFullContext(dfa, D, s0, input, startIndex, outerContext);
->>>>>>> 3fb9a603
+		public int adaptivePredict(TokenStream<? extends Symbol> input, int decision, ParserRuleContext<Symbol> outerContext, boolean useContext) {
+			if (useContext) {
+				fullContextFallback[decision]++;
+			}
+
+			return super.adaptivePredict(input, decision, outerContext, useContext);
 		}
 
 		@Override
@@ -1623,31 +1617,17 @@
 		}
 
 		@Override
-<<<<<<< HEAD
 		protected Tuple2<DFAState, ParserRuleContext<Symbol>> computeTargetState(DFA dfa, DFAState s, ParserRuleContext<Symbol> remainingGlobalContext, int t, boolean useContext, PredictionContextCache contextCache) {
-			computedTransitions++;
+			computedTransitions[decision]++;
 			return super.computeTargetState(dfa, s, remainingGlobalContext, t, useContext, contextCache);
 		}
 
 		@Override
 		protected SimulatorState<Symbol> computeReachSet(DFA dfa, SimulatorState<Symbol> previous, int t, PredictionContextCache contextCache) {
 			if (previous.useContext) {
-				totalTransitions++;
-				computedTransitions++;
-				fullContextTransitions++;
-=======
-		protected DFAState computeTargetState(DFA dfa, DFAState previousD, int t) {
-			computedTransitions[decision]++;
-			return super.computeTargetState(dfa, previousD, t);
-		}
-
-		@Override
-		protected ATNConfigSet computeReachSet(ATNConfigSet closure, int t, boolean fullCtx) {
-			if (fullCtx) {
 				totalTransitions[decision]++;
 				computedTransitions[decision]++;
 				fullContextTransitions[decision]++;
->>>>>>> 3fb9a603
 			}
 
 			return super.computeReachSet(dfa, previous, t, contextCache);
@@ -1692,18 +1672,12 @@
 
 	}
 
-<<<<<<< HEAD
 	private static class SummarizingDiagnosticErrorListener extends DiagnosticErrorListener<Token> {
-
-		@Override
-		public void reportAmbiguity(Parser<? extends Token> recognizer, DFA dfa, int startIndex, int stopIndex, BitSet ambigAlts, ATNConfigSet configs) {
-=======
-	private static class SummarizingDiagnosticErrorListener extends DiagnosticErrorListener {
 		private BitSet _sllConflict;
 		private ATNConfigSet _sllConfigs;
 
 		@Override
-		public void reportAmbiguity(Parser recognizer, DFA dfa, int startIndex, int stopIndex, boolean exact, BitSet ambigAlts, ATNConfigSet configs) {
+		public void reportAmbiguity(Parser<? extends Token> recognizer, DFA dfa, int startIndex, int stopIndex, boolean exact, BitSet ambigAlts, ATNConfigSet configs) {
 			if (COMPUTE_TRANSITION_STATS && DETAILED_DFA_STATE_STATS) {
 				BitSet sllPredictions = getConflictingAlts(_sllConflict, _sllConfigs);
 				int sllPrediction = sllPredictions.nextSetBit(0);
@@ -1714,7 +1688,6 @@
 				}
 			}
 
->>>>>>> 3fb9a603
 			if (!REPORT_AMBIGUITIES) {
 				return;
 			}
@@ -1723,40 +1696,29 @@
 			String format = "reportAmbiguity d=%d (%s): ambigAlts=%s, input='%s'";
 			int decision = dfa.decision;
 			String rule = recognizer.getRuleNames()[dfa.atnStartState.ruleIndex];
-			String input = recognizer.getTokenStream().getText(Interval.of(startIndex, stopIndex));
+			String input = recognizer.getInputStream().getText(Interval.of(startIndex, stopIndex));
 			recognizer.notifyErrorListeners(String.format(format, decision, rule, ambigAlts, input));
 		}
 
 		@Override
-<<<<<<< HEAD
-		public <T extends Token> void reportAttemptingFullContext(Parser<T> recognizer, DFA dfa, int startIndex, int stopIndex, SimulatorState<T> initialState) {
-=======
-		public void reportAttemptingFullContext(Parser recognizer, DFA dfa, int startIndex, int stopIndex, BitSet conflictingAlts, ATNConfigSet configs) {
+		public <T extends Token> void reportAttemptingFullContext(Parser<T> recognizer, DFA dfa, int startIndex, int stopIndex, BitSet conflictingAlts, SimulatorState<T> conflictState) {
 			_sllConflict = conflictingAlts;
-			_sllConfigs = configs;
->>>>>>> 3fb9a603
+			_sllConfigs = conflictState.s0.configs;
 			if (!REPORT_FULL_CONTEXT) {
 				return;
 			}
 
-<<<<<<< HEAD
-			super.reportAttemptingFullContext(recognizer, dfa, startIndex, stopIndex, initialState);
-		}
-
-		@Override
-		public <T extends Token> void reportContextSensitivity(Parser<T> recognizer, DFA dfa, int startIndex, int stopIndex, SimulatorState<T> acceptState) {
-=======
 			// show the rule name and viable configs along with the base info
 			String format = "reportAttemptingFullContext d=%d (%s), input='%s', viable=%s";
 			int decision = dfa.decision;
 			String rule = recognizer.getRuleNames()[dfa.atnStartState.ruleIndex];
-			String input = recognizer.getTokenStream().getText(Interval.of(startIndex, stopIndex));
-			BitSet representedAlts = getConflictingAlts(conflictingAlts, configs);
+			String input = recognizer.getInputStream().getText(Interval.of(startIndex, stopIndex));
+			BitSet representedAlts = getConflictingAlts(conflictingAlts, conflictState.s0.configs);
 			recognizer.notifyErrorListeners(String.format(format, decision, rule, input, representedAlts));
 		}
 
 		@Override
-		public void reportContextSensitivity(Parser recognizer, DFA dfa, int startIndex, int stopIndex, int prediction, ATNConfigSet configs) {
+		public <T extends Token> void reportContextSensitivity(Parser<T> recognizer, DFA dfa, int startIndex, int stopIndex, int prediction, SimulatorState<T> acceptState) {
 			if (COMPUTE_TRANSITION_STATS && DETAILED_DFA_STATE_STATS) {
 				BitSet sllPredictions = getConflictingAlts(_sllConflict, _sllConfigs);
 				int sllPrediction = sllPredictions.nextSetBit(0);
@@ -1765,30 +1727,17 @@
 				}
 			}
 
->>>>>>> 3fb9a603
 			if (!REPORT_CONTEXT_SENSITIVITY) {
 				return;
 			}
 
-<<<<<<< HEAD
-			super.reportContextSensitivity(recognizer, dfa, startIndex, stopIndex, acceptState);
-		}
-
-		@Override
-		protected <T extends Token> String getDecisionDescription(Parser<T> recognizer, int decision) {
-			String format = "%d(%s)";
-			String ruleName = recognizer.getRuleNames()[recognizer.getATN().decisionToState.get(decision).ruleIndex];
-			return String.format(format, decision, ruleName);
-=======
 			// show the rule name and viable configs along with the base info
 			String format = "reportContextSensitivity d=%d (%s), input='%s', viable={%d}";
 			int decision = dfa.decision;
 			String rule = recognizer.getRuleNames()[dfa.atnStartState.ruleIndex];
-			String input = recognizer.getTokenStream().getText(Interval.of(startIndex, stopIndex));
+			String input = recognizer.getInputStream().getText(Interval.of(startIndex, stopIndex));
 			recognizer.notifyErrorListeners(String.format(format, decision, rule, input, prediction));
->>>>>>> 3fb9a603
-		}
-
+		}
 	}
 
 	protected static final class FilenameFilters {
