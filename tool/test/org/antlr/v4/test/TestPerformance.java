/*
 * [The "BSD license"]
 *  Copyright (c) 2012 Terence Parr
 *  Copyright (c) 2012 Sam Harwell
 *  All rights reserved.
 *
 *  Redistribution and use in source and binary forms, with or without
 *  modification, are permitted provided that the following conditions
 *  are met:
 *
 *  1. Redistributions of source code must retain the above copyright
 *     notice, this list of conditions and the following disclaimer.
 *  2. Redistributions in binary form must reproduce the above copyright
 *     notice, this list of conditions and the following disclaimer in the
 *     documentation and/or other materials provided with the distribution.
 *  3. The name of the author may not be used to endorse or promote products
 *     derived from this software without specific prior written permission.
 *
 *  THIS SOFTWARE IS PROVIDED BY THE AUTHOR ``AS IS'' AND ANY EXPRESS OR
 *  IMPLIED WARRANTIES, INCLUDING, BUT NOT LIMITED TO, THE IMPLIED WARRANTIES
 *  OF MERCHANTABILITY AND FITNESS FOR A PARTICULAR PURPOSE ARE DISCLAIMED.
 *  IN NO EVENT SHALL THE AUTHOR BE LIABLE FOR ANY DIRECT, INDIRECT,
 *  INCIDENTAL, SPECIAL, EXEMPLARY, OR CONSEQUENTIAL DAMAGES (INCLUDING, BUT
 *  NOT LIMITED TO, PROCUREMENT OF SUBSTITUTE GOODS OR SERVICES; LOSS OF USE,
 *  DATA, OR PROFITS; OR BUSINESS INTERRUPTION) HOWEVER CAUSED AND ON ANY
 *  THEORY OF LIABILITY, WHETHER IN CONTRACT, STRICT LIABILITY, OR TORT
 *  (INCLUDING NEGLIGENCE OR OTHERWISE) ARISING IN ANY WAY OUT OF THE USE OF
 *  THIS SOFTWARE, EVEN IF ADVISED OF THE POSSIBILITY OF SUCH DAMAGE.
 */

package org.antlr.v4.test;

import org.antlr.v4.runtime.ANTLRFileStream;
import org.antlr.v4.runtime.ANTLRInputStream;
import org.antlr.v4.runtime.BailErrorStrategy;
import org.antlr.v4.runtime.BaseErrorListener;
import org.antlr.v4.runtime.CharStream;
import org.antlr.v4.runtime.CommonTokenStream;
import org.antlr.v4.runtime.DefaultErrorStrategy;
import org.antlr.v4.runtime.DiagnosticErrorListener;
import org.antlr.v4.runtime.Lexer;
import org.antlr.v4.runtime.Parser;
import org.antlr.v4.runtime.ParserRuleContext;
import org.antlr.v4.runtime.RecognitionException;
import org.antlr.v4.runtime.Recognizer;
import org.antlr.v4.runtime.Token;
import org.antlr.v4.runtime.TokenSource;
import org.antlr.v4.runtime.TokenStream;
import org.antlr.v4.runtime.atn.ATN;
import org.antlr.v4.runtime.atn.ATNConfig;
import org.antlr.v4.runtime.atn.ATNConfigSet;
import org.antlr.v4.runtime.atn.ATNSimulator;
import org.antlr.v4.runtime.atn.LexerATNSimulator;
import org.antlr.v4.runtime.atn.ParserATNSimulator;
import org.antlr.v4.runtime.atn.PredictionContextCache;
import org.antlr.v4.runtime.atn.PredictionMode;
import org.antlr.v4.runtime.atn.SimulatorState;
import org.antlr.v4.runtime.dfa.DFA;
import org.antlr.v4.runtime.dfa.DFAState;
import org.antlr.v4.runtime.misc.NotNull;
import org.antlr.v4.runtime.misc.Nullable;
import org.antlr.v4.runtime.misc.ParseCancellationException;
import org.antlr.v4.runtime.misc.Tuple2;
import org.antlr.v4.runtime.tree.ErrorNode;
import org.antlr.v4.runtime.tree.ParseTree;
import org.antlr.v4.runtime.tree.ParseTreeListener;
import org.antlr.v4.runtime.tree.ParseTreeWalker;
import org.antlr.v4.runtime.tree.TerminalNode;
import org.junit.Assert;
import org.junit.Test;

import java.io.File;
import java.io.FilenameFilter;
import java.io.IOException;
import java.io.InputStream;
import java.io.InputStreamReader;
import java.lang.reflect.Constructor;
import java.lang.reflect.Field;
import java.lang.reflect.InvocationTargetException;
import java.lang.reflect.Method;
import java.net.URL;
import java.net.URLClassLoader;
import java.util.ArrayList;
import java.util.Arrays;
import java.util.BitSet;
import java.util.Collection;
import java.util.Collections;
import java.util.HashSet;
import java.util.List;
import java.util.Random;
import java.util.Set;
import java.util.concurrent.Callable;
import java.util.concurrent.ExecutionException;
import java.util.concurrent.ExecutorService;
import java.util.concurrent.Executors;
import java.util.concurrent.Future;
import java.util.concurrent.ThreadFactory;
import java.util.concurrent.TimeUnit;
import java.util.concurrent.atomic.AtomicInteger;
import java.util.logging.Level;
import java.util.logging.Logger;
import java.util.zip.CRC32;
import java.util.zip.Checksum;

import static org.hamcrest.CoreMatchers.*;
import static org.junit.Assert.*;

import java.lang.ref.Reference;
import java.lang.ref.SoftReference;
import java.lang.ref.WeakReference;
import java.util.concurrent.atomic.AtomicIntegerArray;

public class TestPerformance extends BaseTest {
    /**
     * Parse all java files under this package within the JDK_SOURCE_ROOT
     * (environment variable or property defined on the Java command line).
     */
    private static final String TOP_PACKAGE = "java.lang";
    /**
     * {@code true} to load java files from sub-packages of
     * {@link #TOP_PACKAGE}.
     */
    private static final boolean RECURSIVE = true;
	/**
	 * {@code true} to read all source files from disk into memory before
	 * starting the parse. The default value is {@code true} to help prevent
	 * drive speed from affecting the performance results. This value may be set
	 * to {@code false} to support parsing large input sets which would not
	 * otherwise fit into memory.
	 */
	private static final boolean PRELOAD_SOURCES = true;
	/**
	 * The encoding to use when reading source files.
	 */
	private static final String ENCODING = "UTF-8";
	/**
	 * The maximum number of files to parse in a single iteration.
	 */
	private static final int MAX_FILES_PER_PARSE_ITERATION = Integer.MAX_VALUE;

	/**
	 * {@code true} to call {@link Collections#shuffle} on the list of input
	 * files before the first parse iteration.
	 */
	private static final boolean SHUFFLE_FILES_AT_START = false;
	/**
	 * {@code true} to call {@link Collections#shuffle} before each parse
	 * iteration <em>after</em> the first.
	 */
	private static final boolean SHUFFLE_FILES_AFTER_ITERATIONS = false;
	/**
	 * The instance of {@link Random} passed when calling
	 * {@link Collections#shuffle}.
	 */
	private static final Random RANDOM = new Random();

    /**
     * {@code true} to use the Java grammar with expressions in the v4
     * left-recursive syntax (Java-LR.g4). {@code false} to use the standard
     * grammar (Java.g4). In either case, the grammar is renamed in the
     * temporary directory to Java.g4 before compiling.
     */
    private static final boolean USE_LR_GRAMMAR = true;
    /**
     * {@code true} to specify the {@code -Xforce-atn} option when generating
     * the grammar, forcing all decisions in {@code JavaParser} to be handled by
     * {@link ParserATNSimulator#adaptivePredict}.
     */
    private static final boolean FORCE_ATN = false;
    /**
     * {@code true} to specify the {@code -atn} option when generating the
     * grammar. This will cause ANTLR to export the ATN for each decision as a
     * DOT (GraphViz) file.
     */
    private static final boolean EXPORT_ATN_GRAPHS = true;
	/**
	 * {@code true} to specify the {@code -XdbgST} option when generating the
	 * grammar.
	 */
	private static final boolean DEBUG_TEMPLATES = false;
	/**
	 * {@code true} to specify the {@code -XdbgSTWait} option when generating the
	 * grammar.
	 */
	private static final boolean DEBUG_TEMPLATES_WAIT = DEBUG_TEMPLATES;
    /**
     * {@code true} to delete temporary (generated and compiled) files when the
     * test completes.
     */
    private static final boolean DELETE_TEMP_FILES = true;

	/**
	 * {@code true} to call {@link System#gc} and then wait for 5 seconds at the
	 * end of the test to make it easier for a profiler to grab a heap dump at
	 * the end of the test run.
	 */
    private static final boolean PAUSE_FOR_HEAP_DUMP = false;

    /**
     * Parse each file with {@code JavaParser.compilationUnit}.
     */
    private static final boolean RUN_PARSER = true;
    /**
     * {@code true} to use {@link BailErrorStrategy}, {@code false} to use
     * {@link DefaultErrorStrategy}.
     */
    private static final boolean BAIL_ON_ERROR = false;
	/**
	 * {@code true} to compute a checksum for verifying consistency across
	 * optimizations and multiple passes.
	 */
	private static final boolean COMPUTE_CHECKSUM = true;
    /**
     * This value is passed to {@link Parser#setBuildParseTree}.
     */
    private static final boolean BUILD_PARSE_TREES = false;
    /**
     * Use
     * {@link ParseTreeWalker#DEFAULT}{@code .}{@link ParseTreeWalker#walk walk}
     * with the {@code JavaParserBaseListener} to show parse tree walking
     * overhead. If {@link #BUILD_PARSE_TREES} is {@code false}, the listener
     * will instead be called during the parsing process via
     * {@link Parser#addParseListener}.
     */
    private static final boolean BLANK_LISTENER = false;

    private static final boolean EXPORT_LARGEST_CONFIG_CONTEXTS = false;

	/**
	 * Shows the number of {@link DFAState} and {@link ATNConfig} instances in
	 * the DFA cache at the end of each pass. If {@link #REUSE_LEXER_DFA} and/or
	 * {@link #REUSE_PARSER_DFA} are false, the corresponding instance numbers
	 * will only apply to one file (the last file if {@link #NUMBER_OF_THREADS}
	 * is 0, otherwise the last file which was parsed on the first thread).
	 */
    private static final boolean SHOW_DFA_STATE_STATS = true;
	/**
	 * If {@code true}, the DFA state statistics report includes a breakdown of
	 * the number of DFA states contained in each decision (with rule names).
	 */
	private static final boolean DETAILED_DFA_STATE_STATS = true;

	private static final boolean ENABLE_LEXER_DFA = true;

	private static final boolean ENABLE_PARSER_DFA = true;

	/**
	 * Specify the {@link PredictionMode} used by the
	 * {@link ParserATNSimulator}. If {@link #TWO_STAGE_PARSING} is
	 * {@code true}, this value only applies to the second stage, as the first
	 * stage will always use {@link PredictionMode#SLL}.
	 */
    private static final PredictionMode PREDICTION_MODE = PredictionMode.LL;
    private static final boolean FORCE_GLOBAL_CONTEXT = false;
    private static final boolean TRY_LOCAL_CONTEXT_FIRST = true;
	private static final boolean OPTIMIZE_LL1 = true;
	private static final boolean OPTIMIZE_UNIQUE_CLOSURE = true;
	private static final boolean OPTIMIZE_HIDDEN_CONFLICTED_CONFIGS = false;
	private static final boolean OPTIMIZE_TAIL_CALLS = true;
	private static final boolean TAIL_CALL_PRESERVES_SLL = true;
	private static final boolean TREAT_SLLK1_CONFLICT_AS_AMBIGUITY = false;

	private static final boolean TWO_STAGE_PARSING = true;

    private static final boolean SHOW_CONFIG_STATS = false;

	/**
	 * If {@code true}, detailed statistics for the number of DFA edges were
	 * taken while parsing each file, as well as the number of DFA edges which
	 * required on-the-fly computation.
	 */
	private static final boolean COMPUTE_TRANSITION_STATS = false;
	/**
	 * If {@code true}, the transition statistics will be adjusted to a running
	 * total before reporting the final results.
	 */
	private static final boolean TRANSITION_RUNNING_AVERAGE = false;
	/**
	 * If {@code true}, transition statistics will be weighted according to the
	 * total number of transitions taken during the parsing of each file.
	 */
	private static final boolean TRANSITION_WEIGHTED_AVERAGE = false;

	/**
	 * If {@code true}, after each pass a summary of the time required to parse
	 * each file will be printed.
	 */
	private static final boolean COMPUTE_TIMING_STATS = false;
	/**
	 * If {@code true}, the timing statistics for {@link #COMPUTE_TIMING_STATS}
	 * will be cumulative (i.e. the time reported for the <em>n</em>th file will
	 * be the total time required to parse the first <em>n</em> files).
	 */
	private static final boolean TIMING_CUMULATIVE = false;
	/**
	 * If {@code true}, the timing statistics will include the parser only. This
	 * flag allows for targeted measurements, and helps eliminate variance when
	 * {@link #PRELOAD_SOURCES} is {@code false}.
	 * <p/>
	 * This flag has no impact when {@link #RUN_PARSER} is {@code false}.
	 */
	private static final boolean TIME_PARSE_ONLY = false;

	private static final boolean REPORT_SYNTAX_ERRORS = true;
	private static final boolean REPORT_AMBIGUITIES = false;
	private static final boolean REPORT_FULL_CONTEXT = false;
	private static final boolean REPORT_CONTEXT_SENSITIVITY = REPORT_FULL_CONTEXT;

    /**
     * If {@code true}, a single {@code JavaLexer} will be used, and
     * {@link Lexer#setInputStream} will be called to initialize it for each
     * source file. Otherwise, a new instance will be created for each file.
     */
    private static final boolean REUSE_LEXER = false;
	/**
	 * If {@code true}, a single DFA will be used for lexing which is shared
	 * across all threads and files. Otherwise, each file will be lexed with its
	 * own DFA which is accomplished by creating one ATN instance per thread and
	 * clearing its DFA cache before lexing each file.
	 */
	private static final boolean REUSE_LEXER_DFA = true;
    /**
     * If {@code true}, a single {@code JavaParser} will be used, and
     * {@link Parser#setInputStream} will be called to initialize it for each
     * source file. Otherwise, a new instance will be created for each file.
     */
    private static final boolean REUSE_PARSER = false;
	/**
	 * If {@code true}, a single DFA will be used for parsing which is shared
	 * across all threads and files. Otherwise, each file will be parsed with
	 * its own DFA which is accomplished by creating one ATN instance per thread
	 * and clearing its DFA cache before parsing each file.
	 */
	private static final boolean REUSE_PARSER_DFA = true;
    /**
     * If {@code true}, the shared lexer and parser are reset after each pass.
     * If {@code false}, all passes after the first will be fully "warmed up",
     * which makes them faster and can compare them to the first warm-up pass,
     * but it will not distinguish bytecode load/JIT time from warm-up time
     * during the first pass.
     */
    private static final boolean CLEAR_DFA = false;
    /**
     * Total number of passes to make over the source.
     */
    private static final int PASSES = 4;

	/**
	 * This option controls the granularity of multi-threaded parse operations.
	 * If {@code true}, the parsing operation will be parallelized across files;
	 * otherwise the parsing will be parallelized across multiple iterations.
	 */
	private static final boolean FILE_GRANULARITY = true;

	/**
	 * Number of parser threads to use.
	 */
	private static final int NUMBER_OF_THREADS = 1;

    private static final Lexer[] sharedLexers = new Lexer[NUMBER_OF_THREADS];
	private static final ATN[] sharedLexerATNs = new ATN[NUMBER_OF_THREADS];

	@SuppressWarnings("unchecked")
    private static final Parser<Token>[] sharedParsers = (Parser<Token>[])new Parser<?>[NUMBER_OF_THREADS];
	private static final ATN[] sharedParserATNs = new ATN[NUMBER_OF_THREADS];

	@SuppressWarnings("unchecked")
    private static final ParseTreeListener<Token>[] sharedListeners = (ParseTreeListener<Token>[])new ParseTreeListener<?>[NUMBER_OF_THREADS];

	private static final long[][] totalTransitionsPerFile;
	private static final long[][] computedTransitionsPerFile;
	static {
		if (COMPUTE_TRANSITION_STATS) {
			totalTransitionsPerFile = new long[PASSES][];
			computedTransitionsPerFile = new long[PASSES][];
		} else {
			totalTransitionsPerFile = null;
			computedTransitionsPerFile = null;
		}
	}

	private static final long[][] timePerFile;
	private static final int[][] tokensPerFile;
	static {
		if (COMPUTE_TIMING_STATS) {
			timePerFile = new long[PASSES][];
			tokensPerFile = new int[PASSES][];
		} else {
			timePerFile = null;
			tokensPerFile = null;
		}
	}

    private final AtomicIntegerArray tokenCount = new AtomicIntegerArray(PASSES);

    @Test
    //@org.junit.Ignore
    public void compileJdk() throws IOException, InterruptedException, ExecutionException {
        String jdkSourceRoot = getSourceRoot("JDK");
		assertTrue("The JDK_SOURCE_ROOT environment variable must be set for performance testing.", jdkSourceRoot != null && !jdkSourceRoot.isEmpty());

        compileJavaParser(USE_LR_GRAMMAR);
		final String lexerName = "JavaLexer";
		final String parserName = "JavaParser";
		final String listenerName = "JavaBaseListener";
		final String entryPoint = "compilationUnit";
        final ParserFactory factory = getParserFactory(lexerName, parserName, listenerName, entryPoint);

        if (!TOP_PACKAGE.isEmpty()) {
            jdkSourceRoot = jdkSourceRoot + '/' + TOP_PACKAGE.replace('.', '/');
        }

        File directory = new File(jdkSourceRoot);
        assertTrue(directory.isDirectory());

		FilenameFilter filesFilter = FilenameFilters.extension(".java", false);
		FilenameFilter directoriesFilter = FilenameFilters.ALL_FILES;
		final List<InputDescriptor> sources = loadSources(directory, filesFilter, directoriesFilter, RECURSIVE);

		for (int i = 0; i < PASSES; i++) {
			if (COMPUTE_TRANSITION_STATS) {
				totalTransitionsPerFile[i] = new long[Math.min(sources.size(), MAX_FILES_PER_PARSE_ITERATION)];
				computedTransitionsPerFile[i] = new long[Math.min(sources.size(), MAX_FILES_PER_PARSE_ITERATION)];
			}

			if (COMPUTE_TIMING_STATS) {
				timePerFile[i] = new long[Math.min(sources.size(), MAX_FILES_PER_PARSE_ITERATION)];
				tokensPerFile[i] = new int[Math.min(sources.size(), MAX_FILES_PER_PARSE_ITERATION)];
			}
		}
		System.out.format("Located %d source files.%n", sources.size());
		System.out.print(getOptionsDescription(TOP_PACKAGE));

		ExecutorService executorService = Executors.newFixedThreadPool(FILE_GRANULARITY ? 1 : NUMBER_OF_THREADS, new NumberedThreadFactory());
<<<<<<< HEAD
		executorService.submit(new Runnable() {
=======

		List<Future<?>> passResults = new ArrayList<Future<?>>();
		passResults.add(executorService.submit(new Runnable() {
>>>>>>> 649b930a
			@Override
			public void run() {
				try {
					parse1(0, factory, sources, SHUFFLE_FILES_AT_START);
				} catch (InterruptedException ex) {
					Logger.getLogger(TestPerformance.class.getName()).log(Level.SEVERE, null, ex);
				}
			}
		}));
        for (int i = 0; i < PASSES - 1; i++) {
            final int currentPass = i + 1;
			passResults.add(executorService.submit(new Runnable() {
				@Override
				public void run() {
					if (CLEAR_DFA) {
						int index = FILE_GRANULARITY ? 0 : ((NumberedThread)Thread.currentThread()).getThreadNumber();
						if (sharedLexers.length > 0 && sharedLexers[index] != null) {
							ATN atn = sharedLexers[index].getATN();
							atn.clearDFA();
						}

						if (sharedParsers.length > 0 && sharedParsers[index] != null) {
							ATN atn = sharedParsers[index].getATN();
							atn.clearDFA();
						}

						if (FILE_GRANULARITY) {
							Arrays.fill(sharedLexers, null);
							Arrays.fill(sharedParsers, null);
						}
					}

					try {
						parse2(currentPass, factory, sources, SHUFFLE_FILES_AFTER_ITERATIONS);
					} catch (InterruptedException ex) {
						Logger.getLogger(TestPerformance.class.getName()).log(Level.SEVERE, null, ex);
					}
				}
<<<<<<< HEAD
			});
		}
=======
			}));
        }
>>>>>>> 649b930a

		for (Future<?> passResult : passResults) {
			passResult.get();
		}

		executorService.shutdown();
		executorService.awaitTermination(Long.MAX_VALUE, TimeUnit.NANOSECONDS);

		if (COMPUTE_TRANSITION_STATS) {
			computeTransitionStatistics();
		}

		if (COMPUTE_TIMING_STATS) {
			computeTimingStatistics();
		}

		sources.clear();
		if (PAUSE_FOR_HEAP_DUMP) {
			System.gc();
			System.out.println("Pausing before application exit.");
			try {
				Thread.sleep(4000);
			} catch (InterruptedException ex) {
				Logger.getLogger(TestPerformance.class.getName()).log(Level.SEVERE, null, ex);
			}
		}
    }

	/**
	 * Compute and print ATN/DFA transition statistics.
	 */
	private void computeTransitionStatistics() {
		if (TRANSITION_RUNNING_AVERAGE) {
			for (int i = 0; i < PASSES; i++) {
				long[] data = computedTransitionsPerFile[i];
				for (int j = 0; j < data.length - 1; j++) {
					data[j + 1] += data[j];
				}

				data = totalTransitionsPerFile[i];
				for (int j = 0; j < data.length - 1; j++) {
					data[j + 1] += data[j];
				}
			}
		}

		long[] sumNum = new long[totalTransitionsPerFile[0].length];
		long[] sumDen = new long[totalTransitionsPerFile[0].length];
		double[] sumNormalized = new double[totalTransitionsPerFile[0].length];
		for (int i = 0; i < PASSES; i++) {
			long[] num = computedTransitionsPerFile[i];
			long[] den = totalTransitionsPerFile[i];
			for (int j = 0; j < den.length; j++) {
				sumNum[j] += num[j];
				sumDen[j] += den[j];
				sumNormalized[j] += (double)num[j] / (double)den[j];
			}
		}

		double[] weightedAverage = new double[totalTransitionsPerFile[0].length];
		double[] average = new double[totalTransitionsPerFile[0].length];
		for (int i = 0; i < average.length; i++) {
			weightedAverage[i] = (double)sumNum[i] / (double)sumDen[i];
			average[i] = sumNormalized[i] / PASSES;
		}

		double[] low95 = new double[totalTransitionsPerFile[0].length];
		double[] high95 = new double[totalTransitionsPerFile[0].length];
		double[] low67 = new double[totalTransitionsPerFile[0].length];
		double[] high67 = new double[totalTransitionsPerFile[0].length];
		double[] stddev = new double[totalTransitionsPerFile[0].length];
		for (int i = 0; i < stddev.length; i++) {
			double[] points = new double[PASSES];
			for (int j = 0; j < PASSES; j++) {
				points[j] = ((double)computedTransitionsPerFile[j][i] / (double)totalTransitionsPerFile[j][i]);
			}

			Arrays.sort(points);

			final double averageValue = TRANSITION_WEIGHTED_AVERAGE ? weightedAverage[i] : average[i];
			double value = 0;
			for (int j = 0; j < PASSES; j++) {
				double diff = points[j] - averageValue;
				value += diff * diff;
			}

			int ignoreCount95 = (int)Math.round(PASSES * (1 - 0.95) / 2.0);
			int ignoreCount67 = (int)Math.round(PASSES * (1 - 0.667) / 2.0);
			low95[i] = points[ignoreCount95];
			high95[i] = points[points.length - 1 - ignoreCount95];
			low67[i] = points[ignoreCount67];
			high67[i] = points[points.length - 1 - ignoreCount67];
			stddev[i] = Math.sqrt(value / PASSES);
		}

		System.out.format("File\tAverage\tStd. Dev.\t95%% Low\t95%% High\t66.7%% Low\t66.7%% High%n");
		for (int i = 0; i < stddev.length; i++) {
			final double averageValue = TRANSITION_WEIGHTED_AVERAGE ? weightedAverage[i] : average[i];
			System.out.format("%d\t%e\t%e\t%e\t%e\t%e\t%e%n", i + 1, averageValue, stddev[i], averageValue - low95[i], high95[i] - averageValue, averageValue - low67[i], high67[i] - averageValue);
		}
	}

	/**
	 * Compute and print timing statistics.
	 */
	private void computeTimingStatistics() {
		if (TIMING_CUMULATIVE) {
			for (int i = 0; i < PASSES; i++) {
				long[] data = timePerFile[i];
				for (int j = 0; j < data.length - 1; j++) {
					data[j + 1] += data[j];
				}

				int[] data2 = tokensPerFile[i];
				for (int j = 0; j < data2.length - 1; j++) {
					data2[j + 1] += data2[j];
				}
			}
		}

		final int fileCount = timePerFile[0].length;
		double[] sum = new double[fileCount];
		for (int i = 0; i < PASSES; i++) {
			long[] data = timePerFile[i];
			int[] tokenData = tokensPerFile[i];
			for (int j = 0; j < data.length; j++) {
				sum[j] += (double)data[j] / (double)tokenData[j];
			}
		}

		double[] average = new double[fileCount];
		for (int i = 0; i < average.length; i++) {
			average[i] = sum[i] / PASSES;
		}

		double[] low95 = new double[fileCount];
		double[] high95 = new double[fileCount];
		double[] low67 = new double[fileCount];
		double[] high67 = new double[fileCount];
		double[] stddev = new double[fileCount];
		for (int i = 0; i < stddev.length; i++) {
			double[] points = new double[PASSES];
			for (int j = 0; j < PASSES; j++) {
				points[j] = (double)timePerFile[j][i] / (double)tokensPerFile[j][i];
			}

			Arrays.sort(points);

			final double averageValue = average[i];
			double value = 0;
			for (int j = 0; j < PASSES; j++) {
				double diff = points[j] - averageValue;
				value += diff * diff;
			}

			int ignoreCount95 = (int)Math.round(PASSES * (1 - 0.95) / 2.0);
			int ignoreCount67 = (int)Math.round(PASSES * (1 - 0.667) / 2.0);
			low95[i] = points[ignoreCount95];
			high95[i] = points[points.length - 1 - ignoreCount95];
			low67[i] = points[ignoreCount67];
			high67[i] = points[points.length - 1 - ignoreCount67];
			stddev[i] = Math.sqrt(value / PASSES);
		}

		System.out.format("File\tAverage\tStd. Dev.\t95%% Low\t95%% High\t66.7%% Low\t66.7%% High%n");
		for (int i = 0; i < stddev.length; i++) {
			final double averageValue = average[i];
			System.out.format("%d\t%e\t%e\t%e\t%e\t%e\t%e%n", i + 1, averageValue, stddev[i], averageValue - low95[i], high95[i] - averageValue, averageValue - low67[i], high67[i] - averageValue);
		}
	}

	private String getSourceRoot(String prefix) {
		String sourceRoot = System.getenv(prefix+"_SOURCE_ROOT");
		if (sourceRoot == null) {
			sourceRoot = System.getProperty(prefix+"_SOURCE_ROOT");
		}

		return sourceRoot;
	}

    @Override
    protected void eraseTempDir() {
        if (DELETE_TEMP_FILES) {
            super.eraseTempDir();
        }
    }

    public static String getOptionsDescription(String topPackage) {
        StringBuilder builder = new StringBuilder();
        builder.append("Input=");
        if (topPackage.isEmpty()) {
            builder.append("*");
        }
        else {
            builder.append(topPackage).append(".*");
        }

        builder.append(", Grammar=").append(USE_LR_GRAMMAR ? "LR" : "Standard");
        builder.append(", ForceAtn=").append(FORCE_ATN);
		builder.append(", Lexer:").append(ENABLE_LEXER_DFA ? "DFA" : "ATN");
		builder.append(", Parser:").append(ENABLE_PARSER_DFA ? "DFA" : "ATN");

        builder.append(newline);

        builder.append("Op=Lex").append(RUN_PARSER ? "+Parse" : " only");
        builder.append(", Strategy=").append(BAIL_ON_ERROR ? BailErrorStrategy.class.getSimpleName() : DefaultErrorStrategy.class.getSimpleName());
        builder.append(", BuildParseTree=").append(BUILD_PARSE_TREES);
        builder.append(", WalkBlankListener=").append(BLANK_LISTENER);

        builder.append(newline);

        builder.append("Lexer=").append(REUSE_LEXER ? "setInputStream" : "newInstance");
        builder.append(", Parser=").append(REUSE_PARSER ? "setInputStream" : "newInstance");
        builder.append(", AfterPass=").append(CLEAR_DFA ? "newInstance" : "setInputStream");

        builder.append('\n');

		builder.append("UniqueClosure=").append(OPTIMIZE_UNIQUE_CLOSURE ? "optimize" : "complete");

        builder.append(newline);

        return builder.toString();
    }

    /**
     *  This method is separate from {@link #parse2} so the first pass can be distinguished when analyzing
     *  profiler results.
     */
    protected void parse1(int currentPass, ParserFactory factory, Collection<InputDescriptor> sources, boolean shuffleSources) throws InterruptedException {
		if (FILE_GRANULARITY) {
			System.gc();
		}

        parseSources(currentPass, factory, sources, shuffleSources);
    }

    /**
     *  This method is separate from {@link #parse1} so the first pass can be distinguished when analyzing
     *  profiler results.
     */
    protected void parse2(int currentPass, ParserFactory factory, Collection<InputDescriptor> sources, boolean shuffleSources) throws InterruptedException {
		if (FILE_GRANULARITY) {
			System.gc();
		}

        parseSources(currentPass, factory, sources, shuffleSources);
    }

    protected List<InputDescriptor> loadSources(File directory, FilenameFilter filesFilter, FilenameFilter directoriesFilter, boolean recursive) {
        List<InputDescriptor> result = new ArrayList<InputDescriptor>();
        loadSources(directory, filesFilter, directoriesFilter, recursive, result);
        return result;
    }

    protected void loadSources(File directory, FilenameFilter filesFilter, FilenameFilter directoriesFilter, boolean recursive, Collection<InputDescriptor> result) {
        assert directory.isDirectory();

        File[] sources = directory.listFiles(filesFilter);
        for (File file : sources) {
			if (!file.isFile()) {
				continue;
			}

			result.add(new InputDescriptor(file.getAbsolutePath()));
        }

        if (recursive) {
            File[] children = directory.listFiles(directoriesFilter);
            for (File child : children) {
                if (child.isDirectory()) {
                    loadSources(child, filesFilter, directoriesFilter, true, result);
                }
            }
        }
    }

    int configOutputSize = 0;

    @SuppressWarnings("unused")
	protected void parseSources(final int currentPass, final ParserFactory factory, Collection<InputDescriptor> sources, boolean shuffleSources) throws InterruptedException {
		if (shuffleSources) {
			List<InputDescriptor> sourcesList = new ArrayList<InputDescriptor>(sources);
			synchronized (RANDOM) {
				Collections.shuffle(sourcesList, RANDOM);
			}

			sources = sourcesList;
		}

		long startTime = System.nanoTime();
        tokenCount.set(currentPass, 0);
        int inputSize = 0;
		int inputCount = 0;

		Collection<Future<FileParseResult>> results = new ArrayList<Future<FileParseResult>>();
		ExecutorService executorService;
		if (FILE_GRANULARITY) {
			executorService = Executors.newFixedThreadPool(FILE_GRANULARITY ? NUMBER_OF_THREADS : 1, new NumberedThreadFactory());
		} else {
			executorService = Executors.newSingleThreadExecutor(new FixedThreadNumberFactory(((NumberedThread)Thread.currentThread()).getThreadNumber()));
		}

        for (InputDescriptor inputDescriptor : sources) {
			if (inputCount >= MAX_FILES_PER_PARSE_ITERATION) {
				break;
			}

			final CharStream input = inputDescriptor.getInputStream();
            input.seek(0);
            inputSize += input.size();
			inputCount++;
			Future<FileParseResult> futureChecksum = executorService.submit(new Callable<FileParseResult>() {
				@Override
				public FileParseResult call() {
					// this incurred a great deal of overhead and was causing significant variations in performance results.
					//System.out.format("Parsing file %s\n", input.getSourceName());
					try {
						return factory.parseFile(input, currentPass, ((NumberedThread)Thread.currentThread()).getThreadNumber());
					} catch (IllegalStateException ex) {
						ex.printStackTrace(System.err);
					} catch (Throwable t) {
						t.printStackTrace(System.err);
					}

					return null;
				}
			});

			results.add(futureChecksum);
        }

		Checksum checksum = new CRC32();
		int currentIndex = -1;
		for (Future<FileParseResult> future : results) {
			currentIndex++;
			int fileChecksum = 0;
			try {
				FileParseResult fileResult = future.get();
				if (COMPUTE_TRANSITION_STATS) {
					totalTransitionsPerFile[currentPass][currentIndex] = fileResult.parserTotalTransitions;
					computedTransitionsPerFile[currentPass][currentIndex] = fileResult.parserComputedTransitions;
				}

				if (COMPUTE_TIMING_STATS) {
					timePerFile[currentPass][currentIndex] = fileResult.endTime - fileResult.startTime;
					tokensPerFile[currentPass][currentIndex] = fileResult.tokenCount;
				}

				fileChecksum = fileResult.checksum;
			} catch (ExecutionException ex) {
				Logger.getLogger(TestPerformance.class.getName()).log(Level.SEVERE, null, ex);
			}

			if (COMPUTE_CHECKSUM) {
				updateChecksum(checksum, fileChecksum);
			}
		}

		executorService.shutdown();
		executorService.awaitTermination(Long.MAX_VALUE, TimeUnit.NANOSECONDS);

        System.out.format("%d. Total parse time for %d files (%d KB, %d tokens, checksum 0x%8X): %.0fms%n",
						  currentPass + 1,
                          inputCount,
                          inputSize / 1024,
                          tokenCount.get(currentPass),
						  COMPUTE_CHECKSUM ? checksum.getValue() : 0,
                          (double)(System.nanoTime() - startTime) / 1000000.0);

		if (sharedLexers.length > 0) {
			int index = FILE_GRANULARITY ? 0 : ((NumberedThread)Thread.currentThread()).getThreadNumber();
			Lexer lexer = sharedLexers[index];
			final LexerATNSimulator lexerInterpreter = lexer.getInterpreter();
			final DFA[] modeToDFA = lexerInterpreter.atn.modeToDFA;
			if (SHOW_DFA_STATE_STATS) {
				int states = 0;
				int configs = 0;
				Set<ATNConfig> uniqueConfigs = new HashSet<ATNConfig>();

				for (int i = 0; i < modeToDFA.length; i++) {
					DFA dfa = modeToDFA[i];
					if (dfa == null) {
						continue;
					}

					states += dfa.states.size();
					for (DFAState state : dfa.states.values()) {
						configs += state.configs.size();
						uniqueConfigs.addAll(state.configs);
					}
				}

				System.out.format("There are %d lexer DFAState instances, %d configs (%d unique), %d prediction contexts.%n", states, configs, uniqueConfigs.size(), lexerInterpreter.atn.getContextCacheSize());

				if (DETAILED_DFA_STATE_STATS) {
					System.out.format("\tMode\tStates\tConfigs\tMode%n");
					for (int i = 0; i < modeToDFA.length; i++) {
						DFA dfa = modeToDFA[i];
						if (dfa == null || dfa.states.isEmpty()) {
							continue;
						}

						int modeConfigs = 0;
						for (DFAState state : dfa.states.values()) {
							modeConfigs += state.configs.size();
						}

						String modeName = lexer.getModeNames()[i];
						System.out.format("\t%d\t%d\t%d\t%s%n", dfa.decision, dfa.states.size(), modeConfigs, modeName);
					}
				}
			}
		}

		if (RUN_PARSER && sharedParsers.length > 0) {
			int index = FILE_GRANULARITY ? 0 : ((NumberedThread)Thread.currentThread()).getThreadNumber();
			Parser<?> parser = sharedParsers[index];
            // make sure the individual DFAState objects actually have unique ATNConfig arrays
			final ParserATNSimulator<?> interpreter = parser.getInterpreter();
            final DFA[] decisionToDFA = interpreter.atn.decisionToDFA;

            if (SHOW_DFA_STATE_STATS) {
                int states = 0;
				int configs = 0;
				Set<ATNConfig> uniqueConfigs = new HashSet<ATNConfig>();

                for (int i = 0; i < decisionToDFA.length; i++) {
                    DFA dfa = decisionToDFA[i];
                    if (dfa == null) {
                        continue;
                    }

                    states += dfa.states.size();
					for (DFAState state : dfa.states.values()) {
						configs += state.configs.size();
						uniqueConfigs.addAll(state.configs);
					}
                }

                System.out.format("There are %d parser DFAState instances, %d configs (%d unique), %d prediction contexts.%n", states, configs, uniqueConfigs.size(), interpreter.atn.getContextCacheSize());

				if (DETAILED_DFA_STATE_STATS) {
					System.out.format("\tDecision\tStates\tConfigs\tRule%n");
					for (int i = 0; i < decisionToDFA.length; i++) {
						DFA dfa = decisionToDFA[i];
						if (dfa == null || dfa.states.isEmpty()) {
							continue;
						}

						int decisionConfigs = 0;
						for (DFAState state : dfa.states.values()) {
							decisionConfigs += state.configs.size();
						}

						String ruleName = parser.getRuleNames()[parser.getATN().decisionToState.get(dfa.decision).ruleIndex];
						System.out.format("\t%d\t%d\t%d\t%s%n", dfa.decision, dfa.states.size(), decisionConfigs, ruleName);
					}
				}
            }

            int localDfaCount = 0;
            int globalDfaCount = 0;
            int localConfigCount = 0;
            int globalConfigCount = 0;
            int[] contextsInDFAState = new int[0];

            for (int i = 0; i < decisionToDFA.length; i++) {
                DFA dfa = decisionToDFA[i];
                if (dfa == null) {
                    continue;
                }

                if (SHOW_CONFIG_STATS) {
                    for (DFAState state : dfa.states.keySet()) {
                        if (state.configs.size() >= contextsInDFAState.length) {
                            contextsInDFAState = Arrays.copyOf(contextsInDFAState, state.configs.size() + 1);
                        }

                        if (state.isAcceptState) {
                            boolean hasGlobal = false;
                            for (ATNConfig config : state.configs) {
                                if (config.getReachesIntoOuterContext()) {
                                    globalConfigCount++;
                                    hasGlobal = true;
                                } else {
                                    localConfigCount++;
                                }
                            }

                            if (hasGlobal) {
                                globalDfaCount++;
                            } else {
                                localDfaCount++;
                            }
                        }

                        contextsInDFAState[state.configs.size()]++;
                    }
                }

                if (EXPORT_LARGEST_CONFIG_CONTEXTS) {
                    for (DFAState state : dfa.states.keySet()) {
                        for (ATNConfig config : state.configs) {
                            String configOutput = config.toDotString();
                            if (configOutput.length() <= configOutputSize) {
                                continue;
                            }

                            configOutputSize = configOutput.length();
                            writeFile(tmpdir, "d" + dfa.decision + ".s" + state.stateNumber + ".a" + config.getAlt() + ".config.dot", configOutput);
                        }
                    }
                }
            }

            if (SHOW_CONFIG_STATS && currentPass == 0) {
                System.out.format("  DFA accept states: %d total, %d with only local context, %d with a global context%n", localDfaCount + globalDfaCount, localDfaCount, globalDfaCount);
                System.out.format("  Config stats: %d total, %d local, %d global%n", localConfigCount + globalConfigCount, localConfigCount, globalConfigCount);
                if (SHOW_DFA_STATE_STATS) {
                    for (int i = 0; i < contextsInDFAState.length; i++) {
                        if (contextsInDFAState[i] != 0) {
                            System.out.format("  %d configs = %d%n", i, contextsInDFAState[i]);
                        }
                    }
                }
            }
        }

		if (COMPUTE_TIMING_STATS) {
			System.out.format("File\tTokens\tTime%n");
			for (int i = 0; i< timePerFile[currentPass].length; i++) {
				System.out.format("%d\t%d\t%d%n", i + 1, tokensPerFile[currentPass][i], timePerFile[currentPass][i]);
			}
		}
    }

    protected void compileJavaParser(boolean leftRecursive) throws IOException {
        String grammarFileName = "Java.g4";
        String sourceName = leftRecursive ? "Java-LR.g4" : "Java.g4";
        String body = load(sourceName, null);
        List<String> extraOptions = new ArrayList<String>();
		extraOptions.add("-Werror");
        if (FORCE_ATN) {
            extraOptions.add("-Xforce-atn");
        }
        if (EXPORT_ATN_GRAPHS) {
            extraOptions.add("-atn");
        }
		if (DEBUG_TEMPLATES) {
			extraOptions.add("-XdbgST");
			if (DEBUG_TEMPLATES_WAIT) {
				extraOptions.add("-XdbgSTWait");
			}
		}
		extraOptions.add("-visitor");
        String[] extraOptionsArray = extraOptions.toArray(new String[extraOptions.size()]);
        boolean success = rawGenerateAndBuildRecognizer(grammarFileName, body, "JavaParser", "JavaLexer", true, extraOptionsArray);
        assertTrue(success);
    }

    protected String load(String fileName, @Nullable String encoding)
        throws IOException
    {
        if ( fileName==null ) {
            return null;
        }

        String fullFileName = getClass().getPackage().getName().replace('.', '/') + '/' + fileName;
        int size = 65000;
        InputStreamReader isr;
        InputStream fis = getClass().getClassLoader().getResourceAsStream(fullFileName);
        if ( encoding!=null ) {
            isr = new InputStreamReader(fis, encoding);
        }
        else {
            isr = new InputStreamReader(fis);
        }
        try {
            char[] data = new char[size];
            int n = isr.read(data);
            return new String(data, 0, n);
        }
        finally {
            isr.close();
        }
    }

	private static void updateChecksum(Checksum checksum, int value) {
		checksum.update((value) & 0xFF);
		checksum.update((value >>> 8) & 0xFF);
		checksum.update((value >>> 16) & 0xFF);
		checksum.update((value >>> 24) & 0xFF);
	}

	private static void updateChecksum(Checksum checksum, Token token) {
		if (token == null) {
			checksum.update(0);
			return;
		}

		updateChecksum(checksum, token.getStartIndex());
		updateChecksum(checksum, token.getStopIndex());
		updateChecksum(checksum, token.getLine());
		updateChecksum(checksum, token.getCharPositionInLine());
		updateChecksum(checksum, token.getType());
		updateChecksum(checksum, token.getChannel());
	}

    protected ParserFactory getParserFactory(String lexerName, String parserName, String listenerName, final String entryPoint) {
        try {
            ClassLoader loader = new URLClassLoader(new URL[] { new File(tmpdir).toURI().toURL() }, ClassLoader.getSystemClassLoader());
            final Class<? extends Lexer> lexerClass = loader.loadClass(lexerName).asSubclass(Lexer.class);
			@SuppressWarnings("rawtypes")
            final Class<? extends Parser> parserClass = loader.loadClass(parserName).asSubclass(Parser.class);
            @SuppressWarnings("unchecked")
            final Class<? extends ParseTreeListener<Token>> listenerClass = (Class<? extends ParseTreeListener<Token>>)loader.loadClass(listenerName).asSubclass(ParseTreeListener.class);

            final Constructor<? extends Lexer> lexerCtor = lexerClass.getConstructor(CharStream.class);
			@SuppressWarnings("rawtypes")
            final Constructor<? extends Parser> parserCtor = parserClass.getConstructor(TokenStream.class);

            // construct initial instances of the lexer and parser to deserialize their ATNs
            TokenSource<Token> tokenSource = lexerCtor.newInstance(new ANTLRInputStream(""));
            parserCtor.newInstance(new CommonTokenStream(tokenSource));

			if (!REUSE_LEXER_DFA) {
				Field lexerSerializedATNField = lexerClass.getField("_serializedATN");
				String lexerSerializedATN = (String)lexerSerializedATNField.get(null);
				for (int i = 0; i < NUMBER_OF_THREADS; i++) {
					sharedLexerATNs[i] = ATNSimulator.deserialize(lexerSerializedATN.toCharArray());
				}
			}

			if (RUN_PARSER && !REUSE_PARSER_DFA) {
				Field parserSerializedATNField = parserClass.getField("_serializedATN");
				String parserSerializedATN = (String)parserSerializedATNField.get(null);
				for (int i = 0; i < NUMBER_OF_THREADS; i++) {
					sharedParserATNs[i] = ATNSimulator.deserialize(parserSerializedATN.toCharArray());
				}
			}

            return new ParserFactory() {
                @SuppressWarnings("unused")
				@Override
                public FileParseResult parseFile(CharStream input, int currentPass, int thread) {
					final Checksum checksum = new CRC32();

					final long startTime = System.nanoTime();
					assert thread >= 0 && thread < NUMBER_OF_THREADS;

                    try {
						ParseTreeListener<Token> listener = sharedListeners[thread];
						if (listener == null) {
							listener = listenerClass.newInstance();
							sharedListeners[thread] = listener;
						}

						Lexer lexer = sharedLexers[thread];
                        if (REUSE_LEXER && lexer != null) {
                            lexer.setInputStream(input);
                        } else {
							Lexer previousLexer = lexer;
                            lexer = lexerCtor.newInstance(input);
							sharedLexers[thread] = lexer;
							ATN atn = (FILE_GRANULARITY || previousLexer == null ? lexer : previousLexer).getATN();
							if (!REUSE_LEXER_DFA || (!FILE_GRANULARITY && previousLexer == null)) {
								atn = sharedLexerATNs[thread];
							}

							if (!ENABLE_LEXER_DFA) {
								lexer.setInterpreter(new NonCachingLexerATNSimulator(lexer, atn));
							} else if (!REUSE_LEXER_DFA || COMPUTE_TRANSITION_STATS) {
								lexer.setInterpreter(new StatisticsLexerATNSimulator(lexer, atn));
							}
                        }

<<<<<<< HEAD
						lexer.getInterpreter().optimize_tail_calls = OPTIMIZE_TAIL_CALLS;
						if (ENABLE_LEXER_DFA && !REUSE_LEXER_DFA) {
							lexer.getInterpreter().atn.clearDFA();
=======
						lexer.removeErrorListeners();
						lexer.addErrorListener(DescriptiveErrorListener.INSTANCE);

						if (lexer.getInterpreter().decisionToDFA[0] == null) {
							ATN atn = lexer.getATN();
							for (int i = 0; i < lexer.getInterpreter().decisionToDFA.length; i++) {
								lexer.getInterpreter().decisionToDFA[i] = new DFA(atn.getDecisionState(i), i);
							}
>>>>>>> 649b930a
						}

                        CommonTokenStream tokens = new CommonTokenStream(lexer);
                        tokens.fill();
                        tokenCount.addAndGet(currentPass, tokens.size());

						if (COMPUTE_CHECKSUM) {
							for (Token token : tokens.getTokens()) {
								updateChecksum(checksum, token);
							}
						}

                        if (!RUN_PARSER) {
                            return new FileParseResult(input.getSourceName(), (int)checksum.getValue(), null, tokens.size(), startTime, lexer, null);
                        }

						final long parseStartTime = System.nanoTime();
						Parser<Token> parser = sharedParsers[thread];
                        if (REUSE_PARSER && parser != null) {
                            parser.setInputStream(tokens);
                        } else {
							@SuppressWarnings("unchecked")
							Parser<Token> newParser = parserCtor.newInstance(tokens);

							ATN atn = (FILE_GRANULARITY || parser == null ? newParser : parser).getATN();
							if (!REUSE_PARSER_DFA || (!FILE_GRANULARITY && parser == null)) {
								atn = sharedLexerATNs[thread];
							}

							parser = newParser;
							if (!ENABLE_PARSER_DFA) {
								parser.setInterpreter(new NonCachingParserATNSimulator<Token>(parser, atn));
							} else if (!REUSE_PARSER_DFA || COMPUTE_TRANSITION_STATS) {
								parser.setInterpreter(new StatisticsParserATNSimulator<Token>(parser, atn));
							}

                            sharedParsers[thread] = parser;
                        }

						parser.removeErrorListeners();
						if (!TWO_STAGE_PARSING) {
							parser.addErrorListener(DescriptiveErrorListener.INSTANCE);
							parser.addErrorListener(new SummarizingDiagnosticErrorListener());
						}

						if (ENABLE_PARSER_DFA && !REUSE_PARSER_DFA) {
							parser.getInterpreter().atn.clearDFA();
						}

						parser.getInterpreter().setPredictionMode(TWO_STAGE_PARSING ? PredictionMode.SLL : PREDICTION_MODE);
						parser.getInterpreter().force_global_context = FORCE_GLOBAL_CONTEXT && !TWO_STAGE_PARSING;
						parser.getInterpreter().always_try_local_context = TRY_LOCAL_CONTEXT_FIRST || TWO_STAGE_PARSING;
						parser.getInterpreter().optimize_ll1 = OPTIMIZE_LL1;
						parser.getInterpreter().optimize_unique_closure = OPTIMIZE_UNIQUE_CLOSURE;
						parser.getInterpreter().optimize_hidden_conflicted_configs = OPTIMIZE_HIDDEN_CONFLICTED_CONFIGS;
						parser.getInterpreter().optimize_tail_calls = OPTIMIZE_TAIL_CALLS;
						parser.getInterpreter().tail_call_preserves_sll = TAIL_CALL_PRESERVES_SLL;
						parser.getInterpreter().treat_sllk1_conflict_as_ambiguity = TREAT_SLLK1_CONFLICT_AS_AMBIGUITY;
						parser.setBuildParseTree(BUILD_PARSE_TREES);
						if (!BUILD_PARSE_TREES && BLANK_LISTENER) {
							parser.addParseListener(listener);
						}
						if (BAIL_ON_ERROR || TWO_STAGE_PARSING) {
							parser.setErrorHandler(new BailErrorStrategy<Token>());
						}

                        Method parseMethod = parserClass.getMethod(entryPoint);
                        Object parseResult;

						ParseTreeListener<Token> checksumParserListener = null;

						try {
							if (COMPUTE_CHECKSUM) {
								checksumParserListener = new ChecksumParseTreeListener(checksum);
								parser.addParseListener(checksumParserListener);
							}
							parseResult = parseMethod.invoke(parser);
						} catch (InvocationTargetException ex) {
							if (!TWO_STAGE_PARSING) {
								throw ex;
							}

							String sourceName = tokens.getSourceName();
							sourceName = sourceName != null && !sourceName.isEmpty() ? sourceName+": " : "";
							System.err.println(sourceName+"Forced to retry with full context.");

							if (!(ex.getCause() instanceof ParseCancellationException)) {
								throw ex;
							}

							tokens.reset();
							if (REUSE_PARSER && sharedParsers[thread] != null) {
								parser.setInputStream(tokens);
							} else {
								@SuppressWarnings("unchecked")
								Parser<Token> newParser = parserCtor.newInstance(tokens);
								parser = newParser;
								sharedParsers[thread] = parser;
							}

							parser.removeErrorListeners();
							parser.addErrorListener(DescriptiveErrorListener.INSTANCE);
							parser.addErrorListener(new SummarizingDiagnosticErrorListener());
							if (!ENABLE_PARSER_DFA) {
								parser.setInterpreter(new NonCachingParserATNSimulator<Token>(parser, parser.getATN()));
							} else if (!REUSE_PARSER_DFA) {
								parser.setInterpreter(new StatisticsParserATNSimulator<Token>(parser, sharedParserATNs[thread]));
							} else if (COMPUTE_TRANSITION_STATS) {
								parser.setInterpreter(new StatisticsParserATNSimulator<Token>(parser, parser.getATN()));
							}
							parser.getInterpreter().setPredictionMode(PREDICTION_MODE);
							parser.getInterpreter().force_global_context = FORCE_GLOBAL_CONTEXT;
							parser.getInterpreter().always_try_local_context = TRY_LOCAL_CONTEXT_FIRST;
							parser.getInterpreter().optimize_ll1 = OPTIMIZE_LL1;
							parser.getInterpreter().optimize_unique_closure = OPTIMIZE_UNIQUE_CLOSURE;
							parser.getInterpreter().optimize_hidden_conflicted_configs = OPTIMIZE_HIDDEN_CONFLICTED_CONFIGS;
							parser.getInterpreter().optimize_tail_calls = OPTIMIZE_TAIL_CALLS;
							parser.getInterpreter().tail_call_preserves_sll = TAIL_CALL_PRESERVES_SLL;
							parser.getInterpreter().treat_sllk1_conflict_as_ambiguity = TREAT_SLLK1_CONFLICT_AS_AMBIGUITY;
							parser.setBuildParseTree(BUILD_PARSE_TREES);
							if (!BUILD_PARSE_TREES && BLANK_LISTENER) {
								parser.addParseListener(listener);
							}
							if (BAIL_ON_ERROR) {
								parser.setErrorHandler(new BailErrorStrategy<Token>());
							}

							parseResult = parseMethod.invoke(parser);
						}
						finally {
							if (checksumParserListener != null) {
								parser.removeParseListener(checksumParserListener);
							}
						}

						assertThat(parseResult, instanceOf(ParseTree.class));
                        if (BUILD_PARSE_TREES && BLANK_LISTENER) {
                            ParseTreeWalker.DEFAULT.walk(listener, (ParserRuleContext<?>)parseResult);
                        }

						return new FileParseResult(input.getSourceName(), (int)checksum.getValue(), (ParseTree<?>)parseResult, tokens.size(), TIME_PARSE_ONLY ? parseStartTime : startTime, lexer, parser);
                    } catch (Exception e) {
						if (!REPORT_SYNTAX_ERRORS && e instanceof ParseCancellationException) {
							return new FileParseResult("unknown", (int)checksum.getValue(), null, 0, startTime, null, null);
						}

                        e.printStackTrace(System.out);
                        throw new IllegalStateException(e);
                    }
                }
            };
        } catch (Exception e) {
            e.printStackTrace(System.out);
            Assert.fail(e.getMessage());
            throw new IllegalStateException(e);
        }
    }

    protected interface ParserFactory {
        FileParseResult parseFile(CharStream input, int currentPass, int thread);
    }

	protected static class FileParseResult {
		public final String sourceName;
		public final int checksum;
		public final ParseTree<?> parseTree;
		public final int tokenCount;
		public final long startTime;
		public final long endTime;

		public final int lexerDFASize;
		public final long lexerTotalTransitions;
		public final long lexerComputedTransitions;

		public final int parserDFASize;
		public final long parserTotalTransitions;
		public final long parserComputedTransitions;
		public final long parserFullContextTransitions;

		public FileParseResult(String sourceName, int checksum, @Nullable ParseTree<?> parseTree, int tokenCount, long startTime, Lexer lexer, Parser<? extends Token> parser) {
			this.sourceName = sourceName;
			this.checksum = checksum;
			this.parseTree = parseTree;
			this.tokenCount = tokenCount;
			this.startTime = startTime;
			this.endTime = System.nanoTime();

			if (lexer != null) {
				LexerATNSimulator interpreter = lexer.getInterpreter();
				if (interpreter instanceof StatisticsLexerATNSimulator) {
					lexerTotalTransitions = ((StatisticsLexerATNSimulator)interpreter).totalTransitions;
					lexerComputedTransitions = ((StatisticsLexerATNSimulator)interpreter).computedTransitions;
				} else {
					lexerTotalTransitions = 0;
					lexerComputedTransitions = 0;
				}

				int dfaSize = 0;
				for (DFA dfa : interpreter.atn.decisionToDFA) {
					if (dfa != null) {
						dfaSize += dfa.states.size();
					}
				}

				lexerDFASize = dfaSize;
			} else {
				lexerDFASize = 0;
				lexerTotalTransitions = 0;
				lexerComputedTransitions = 0;
			}

			if (parser != null) {
				ParserATNSimulator<? extends Token> interpreter = parser.getInterpreter();
				if (interpreter instanceof StatisticsParserATNSimulator) {
					parserTotalTransitions = ((StatisticsParserATNSimulator)interpreter).totalTransitions;
					parserComputedTransitions = ((StatisticsParserATNSimulator)interpreter).computedTransitions;
					parserFullContextTransitions = ((StatisticsParserATNSimulator)interpreter).fullContextTransitions;
				} else {
					parserTotalTransitions = 0;
					parserComputedTransitions = 0;
					parserFullContextTransitions = 0;
				}

				int dfaSize = 0;
				for (DFA dfa : interpreter.atn.decisionToDFA) {
					if (dfa != null) {
						dfaSize += dfa.states.size();
					}
				}

				parserDFASize = dfaSize;
			} else {
				parserDFASize = 0;
				parserTotalTransitions = 0;
				parserComputedTransitions = 0;
				parserFullContextTransitions = 0;
			}
		}
	}

	private static class StatisticsLexerATNSimulator extends LexerATNSimulator {

		public long totalTransitions;
		public long computedTransitions;

		public StatisticsLexerATNSimulator(ATN atn) {
			super(atn);
		}

		public StatisticsLexerATNSimulator(Lexer recog, ATN atn) {
			super(recog, atn);
		}

		@Override
		protected DFAState getExistingTargetState(DFAState s, int t) {
			totalTransitions++;
			return super.getExistingTargetState(s, t);
		}

		@Override
		protected DFAState computeTargetState(CharStream input, DFAState s, int t) {
			computedTransitions++;
			return super.computeTargetState(input, s, t);
		}
	}

	private static class StatisticsParserATNSimulator<Symbol extends Token> extends ParserATNSimulator<Symbol> {

		public long totalTransitions;
		public long computedTransitions;
		public long fullContextTransitions;

		public StatisticsParserATNSimulator(ATN atn) {
			super(atn);
		}

		public StatisticsParserATNSimulator(Parser<Symbol> parser, ATN atn) {
			super(parser, atn);
		}

		@Override
		protected DFAState getExistingTargetState(DFAState previousD, int t) {
			totalTransitions++;
			return super.getExistingTargetState(previousD, t);
		}

		@Override
		protected Tuple2<DFAState, ParserRuleContext<Symbol>> computeTargetState(DFA dfa, DFAState s, ParserRuleContext<Symbol> remainingGlobalContext, int t, boolean useContext, PredictionContextCache contextCache) {
			computedTransitions++;
			return super.computeTargetState(dfa, s, remainingGlobalContext, t, useContext, contextCache);
		}

		@Override
		protected ATNConfigSet computeReachSet(ATNConfigSet closure, int t, boolean fullCtx) {
			if (fullCtx) {
				totalTransitions++;
				computedTransitions++;
				fullContextTransitions++;
			}

			return super.computeReachSet(closure, t, fullCtx);
		}
	}

	private static class DescriptiveErrorListener extends BaseErrorListener<Token> {
		public static DescriptiveErrorListener INSTANCE = new DescriptiveErrorListener();

		@Override
		public <T extends Token> void syntaxError(Recognizer<T, ?> recognizer, T offendingSymbol, int line, int charPositionInLine, String msg, RecognitionException e) {
			if (!REPORT_SYNTAX_ERRORS) {
				return;
			}

			String sourceName = recognizer.getInputStream().getSourceName();
			if (!sourceName.isEmpty()) {
				sourceName = String.format("%s:%d:%d: ", sourceName, line, charPositionInLine);
			}

			System.err.println(sourceName+"line "+line+":"+charPositionInLine+" "+msg);
		}

	}

	private static class SummarizingDiagnosticErrorListener extends DiagnosticErrorListener<Token> {

		@Override
		public void reportAmbiguity(Parser<? extends Token> recognizer, DFA dfa, int startIndex, int stopIndex, BitSet ambigAlts, ATNConfigSet configs) {
			if (!REPORT_AMBIGUITIES) {
				return;
			}

			super.reportAmbiguity(recognizer, dfa, startIndex, stopIndex, ambigAlts, configs);
		}

		@Override
		public <T extends Token> void reportAttemptingFullContext(Parser<T> recognizer, DFA dfa, int startIndex, int stopIndex, SimulatorState<T> initialState) {
			if (!REPORT_FULL_CONTEXT) {
				return;
			}

			super.reportAttemptingFullContext(recognizer, dfa, startIndex, stopIndex, initialState);
		}

		@Override
		public <T extends Token> void reportContextSensitivity(Parser<T> recognizer, DFA dfa, int startIndex, int stopIndex, SimulatorState<T> acceptState) {
			if (!REPORT_CONTEXT_SENSITIVITY) {
				return;
			}

			super.reportContextSensitivity(recognizer, dfa, startIndex, stopIndex, acceptState);
		}

		@Override
		protected <T extends Token> String getDecisionDescription(Parser<T> recognizer, int decision) {
			String format = "%d(%s)";
			String ruleName = recognizer.getRuleNames()[recognizer.getATN().decisionToState.get(decision).ruleIndex];
			return String.format(format, decision, ruleName);
		}

	}

	protected static final class FilenameFilters {
		public static final FilenameFilter ALL_FILES = new FilenameFilter() {

			@Override
			public boolean accept(File dir, String name) {
				return true;
			}

		};

		public static FilenameFilter extension(String extension) {
			return extension(extension, true);
		}

		public static FilenameFilter extension(String extension, boolean caseSensitive) {
			return new FileExtensionFilenameFilter(extension, caseSensitive);
		}

		public static FilenameFilter name(String filename) {
			return name(filename, true);
		}

		public static FilenameFilter name(String filename, boolean caseSensitive) {
			return new FileNameFilenameFilter(filename, caseSensitive);
		}

		public static FilenameFilter all(FilenameFilter... filters) {
			return new AllFilenameFilter(filters);
		}

		public static FilenameFilter any(FilenameFilter... filters) {
			return new AnyFilenameFilter(filters);
		}

		public static FilenameFilter none(FilenameFilter... filters) {
			return not(any(filters));
		}

		public static FilenameFilter not(FilenameFilter filter) {
			return new NotFilenameFilter(filter);
		}

		private FilenameFilters() {
		}

		protected static class FileExtensionFilenameFilter implements FilenameFilter {

			private final String extension;
			private final boolean caseSensitive;

			public FileExtensionFilenameFilter(String extension, boolean caseSensitive) {
				if (!extension.startsWith(".")) {
					extension = '.' + extension;
				}

				this.extension = extension;
				this.caseSensitive = caseSensitive;
			}

			@Override
			public boolean accept(File dir, String name) {
				if (caseSensitive) {
					return name.endsWith(extension);
				} else {
					return name.toLowerCase().endsWith(extension);
				}
			}
		}

		protected static class FileNameFilenameFilter implements FilenameFilter {

			private final String filename;
			private final boolean caseSensitive;

			public FileNameFilenameFilter(String filename, boolean caseSensitive) {
				this.filename = filename;
				this.caseSensitive = caseSensitive;
			}

			@Override
			public boolean accept(File dir, String name) {
				if (caseSensitive) {
					return name.equals(filename);
				} else {
					return name.toLowerCase().equals(filename);
				}
			}
		}

		protected static class AllFilenameFilter implements FilenameFilter {

			private final FilenameFilter[] filters;

			public AllFilenameFilter(FilenameFilter[] filters) {
				this.filters = filters;
			}

			@Override
			public boolean accept(File dir, String name) {
				for (FilenameFilter filter : filters) {
					if (!filter.accept(dir, name)) {
						return false;
					}
				}

				return true;
			}
		}

		protected static class AnyFilenameFilter implements FilenameFilter {

			private final FilenameFilter[] filters;

			public AnyFilenameFilter(FilenameFilter[] filters) {
				this.filters = filters;
			}

			@Override
			public boolean accept(File dir, String name) {
				for (FilenameFilter filter : filters) {
					if (filter.accept(dir, name)) {
						return true;
					}
				}

				return false;
			}
		}

		protected static class NotFilenameFilter implements FilenameFilter {

			private final FilenameFilter filter;

			public NotFilenameFilter(FilenameFilter filter) {
				this.filter = filter;
			}

			@Override
			public boolean accept(File dir, String name) {
				return !filter.accept(dir, name);
			}
		}
	}

	protected static class NonCachingLexerATNSimulator extends StatisticsLexerATNSimulator {

		public NonCachingLexerATNSimulator(Lexer recog, ATN atn) {
			super(recog, atn);
		}

		@Override
		protected DFAState addDFAState(ATNConfigSet configs) {
			return null;
		}

	}

	protected static class NonCachingParserATNSimulator<Symbol extends Token> extends StatisticsParserATNSimulator<Symbol> {

		public NonCachingParserATNSimulator(Parser<Symbol> parser, ATN atn) {
			super(parser, atn);
		}

		@NotNull
		@Override
		protected DFAState createDFAState(@NotNull ATNConfigSet configs) {
			return new DFAState(configs, -1, -1);
		}

	}

	protected static class NumberedThread extends Thread {
		private final int threadNumber;

		public NumberedThread(Runnable target, int threadNumber) {
			super(target);
			this.threadNumber = threadNumber;
		}

		public final int getThreadNumber() {
			return threadNumber;
		}

	}

	protected static class NumberedThreadFactory implements ThreadFactory {
		private final AtomicInteger nextThread = new AtomicInteger();

		@Override
		public Thread newThread(Runnable r) {
			int threadNumber = nextThread.getAndIncrement();
			assert threadNumber < NUMBER_OF_THREADS;
			return new NumberedThread(r, threadNumber);
		}

	}

	protected static class FixedThreadNumberFactory implements ThreadFactory {
		private final int threadNumber;

		public FixedThreadNumberFactory(int threadNumber) {
			this.threadNumber = threadNumber;
		}

		@Override
		public Thread newThread(Runnable r) {
			assert threadNumber < NUMBER_OF_THREADS;
			return new NumberedThread(r, threadNumber);
		}
	}

	protected static class ChecksumParseTreeListener implements ParseTreeListener<Token> {
		private static final int VISIT_TERMINAL = 1;
		private static final int VISIT_ERROR_NODE = 2;
		private static final int ENTER_RULE = 3;
		private static final int EXIT_RULE = 4;

		private final Checksum checksum;

		public ChecksumParseTreeListener(Checksum checksum) {
			this.checksum = checksum;
		}

		@Override
		public void visitTerminal(TerminalNode<? extends Token> node) {
			checksum.update(VISIT_TERMINAL);
			updateChecksum(checksum, node.getSymbol());
		}

		@Override
		public void visitErrorNode(ErrorNode<? extends Token> node) {
			checksum.update(VISIT_ERROR_NODE);
			updateChecksum(checksum, node.getSymbol());
		}

		@Override
		public void enterEveryRule(ParserRuleContext<? extends Token> ctx) {
			checksum.update(ENTER_RULE);
			updateChecksum(checksum, ctx.getRuleIndex());
			updateChecksum(checksum, ctx.getStart());
		}

		@Override
		public void exitEveryRule(ParserRuleContext<? extends Token> ctx) {
			checksum.update(EXIT_RULE);
			updateChecksum(checksum, ctx.getRuleIndex());
			updateChecksum(checksum, ctx.getStop());
		}

	}

	protected static final class InputDescriptor {
		private final String source;
		private Reference<CloneableANTLRFileStream> inputStream;

		public InputDescriptor(@NotNull String source) {
			this.source = source;
			if (PRELOAD_SOURCES) {
				getInputStream();
			}
		}

		@NotNull
		public CharStream getInputStream() {
			CloneableANTLRFileStream stream = inputStream != null ? inputStream.get() : null;
			if (stream == null) {
				try {
					stream = new CloneableANTLRFileStream(source, ENCODING);
				} catch (IOException ex) {
					Logger.getLogger(TestPerformance.class.getName()).log(Level.SEVERE, null, ex);
					throw new RuntimeException(ex);
				}

				if (PRELOAD_SOURCES) {
					inputStream = new StrongReference<CloneableANTLRFileStream>(stream);
				} else {
					inputStream = new SoftReference<CloneableANTLRFileStream>(stream);
				}
			}

			return new JavaUnicodeInputStream(stream.createCopy());
		}
	}

	protected static class CloneableANTLRFileStream extends ANTLRFileStream {

		public CloneableANTLRFileStream(String fileName, String encoding) throws IOException {
			super(fileName, encoding);
		}

		public ANTLRInputStream createCopy() {
			ANTLRInputStream stream = new ANTLRInputStream(this.data, this.n);
			stream.name = this.getSourceName();
			return stream;
		}
	}

	public static class StrongReference<T> extends WeakReference<T> {
		public final T referent;

		public StrongReference(T referent) {
			super(referent);
			this.referent = referent;
		}

		@Override
		public T get() {
			return referent;
		}
	}
}<|MERGE_RESOLUTION|>--- conflicted
+++ resolved
@@ -30,6 +30,7 @@
 
 package org.antlr.v4.test;
 
+import org.antlr.v4.runtime.ANTLRErrorListener;
 import org.antlr.v4.runtime.ANTLRFileStream;
 import org.antlr.v4.runtime.ANTLRInputStream;
 import org.antlr.v4.runtime.BailErrorStrategy;
@@ -432,13 +433,8 @@
 		System.out.print(getOptionsDescription(TOP_PACKAGE));
 
 		ExecutorService executorService = Executors.newFixedThreadPool(FILE_GRANULARITY ? 1 : NUMBER_OF_THREADS, new NumberedThreadFactory());
-<<<<<<< HEAD
-		executorService.submit(new Runnable() {
-=======
-
 		List<Future<?>> passResults = new ArrayList<Future<?>>();
 		passResults.add(executorService.submit(new Runnable() {
->>>>>>> 649b930a
 			@Override
 			public void run() {
 				try {
@@ -477,13 +473,8 @@
 						Logger.getLogger(TestPerformance.class.getName()).log(Level.SEVERE, null, ex);
 					}
 				}
-<<<<<<< HEAD
-			});
-		}
-=======
 			}));
         }
->>>>>>> 649b930a
 
 		for (Future<?> passResult : passResults) {
 			passResult.get();
@@ -1160,20 +1151,12 @@
 							}
                         }
 
-<<<<<<< HEAD
+						lexer.removeErrorListeners();
+						lexer.addErrorListener(DescriptiveLexerErrorListener.INSTANCE);
+
 						lexer.getInterpreter().optimize_tail_calls = OPTIMIZE_TAIL_CALLS;
 						if (ENABLE_LEXER_DFA && !REUSE_LEXER_DFA) {
 							lexer.getInterpreter().atn.clearDFA();
-=======
-						lexer.removeErrorListeners();
-						lexer.addErrorListener(DescriptiveErrorListener.INSTANCE);
-
-						if (lexer.getInterpreter().decisionToDFA[0] == null) {
-							ATN atn = lexer.getATN();
-							for (int i = 0; i < lexer.getInterpreter().decisionToDFA.length; i++) {
-								lexer.getInterpreter().decisionToDFA[i] = new DFA(atn.getDecisionState(i), i);
-							}
->>>>>>> 649b930a
 						}
 
                         CommonTokenStream tokens = new CommonTokenStream(lexer);
@@ -1467,14 +1450,14 @@
 		}
 
 		@Override
-		protected ATNConfigSet computeReachSet(ATNConfigSet closure, int t, boolean fullCtx) {
-			if (fullCtx) {
+		protected SimulatorState<Symbol> computeReachSet(DFA dfa, SimulatorState<Symbol> previous, int t, PredictionContextCache contextCache) {
+			if (previous.useContext) {
 				totalTransitions++;
 				computedTransitions++;
 				fullContextTransitions++;
 			}
 
-			return super.computeReachSet(closure, t, fullCtx);
+			return super.computeReachSet(dfa, previous, t, contextCache);
 		}
 	}
 
@@ -1483,6 +1466,25 @@
 
 		@Override
 		public <T extends Token> void syntaxError(Recognizer<T, ?> recognizer, T offendingSymbol, int line, int charPositionInLine, String msg, RecognitionException e) {
+			if (!REPORT_SYNTAX_ERRORS) {
+				return;
+			}
+
+			String sourceName = recognizer.getInputStream().getSourceName();
+			if (!sourceName.isEmpty()) {
+				sourceName = String.format("%s:%d:%d: ", sourceName, line, charPositionInLine);
+			}
+
+			System.err.println(sourceName+"line "+line+":"+charPositionInLine+" "+msg);
+		}
+
+	}
+
+	private static class DescriptiveLexerErrorListener implements ANTLRErrorListener<Integer> {
+		public static DescriptiveLexerErrorListener INSTANCE = new DescriptiveLexerErrorListener();
+
+		@Override
+		public <T extends Integer> void syntaxError(Recognizer<T, ?> recognizer, T offendingSymbol, int line, int charPositionInLine, String msg, RecognitionException e) {
 			if (!REPORT_SYNTAX_ERRORS) {
 				return;
 			}
