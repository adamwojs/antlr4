--- conflicted
+++ resolved
@@ -467,13 +467,8 @@
             final Class<? extends Lexer> lexerClass = loader.loadClass(lexerName).asSubclass(Lexer.class);
 			@SuppressWarnings("rawtypes")
             final Class<? extends Parser> parserClass = loader.loadClass(parserName).asSubclass(Parser.class);
-<<<<<<< HEAD
-            @SuppressWarnings({"rawtypes"})
-            final Class<? extends ParseTreeListener> listenerClass = loader.loadClass(listenerName).asSubclass(ParseTreeListener.class);
-=======
             @SuppressWarnings({"unchecked", "rawtypes"})
             final Class<? extends ParseTreeListener<Token>> listenerClass = (Class<? extends ParseTreeListener<Token>>)loader.loadClass(listenerName).asSubclass(ParseTreeListener.class);
->>>>>>> 533c0efe
             TestPerformance.sharedListener = listenerClass.newInstance();
 
             final Constructor<? extends Lexer> lexerCtor = lexerClass.getConstructor(CharStream.class);
