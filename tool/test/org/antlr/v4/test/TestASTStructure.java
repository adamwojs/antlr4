--- conflicted
+++ resolved
@@ -61,40 +61,20 @@
 	throws Exception
 	{
 		ANTLRStringStream is = new ANTLRStringStream(input);
-<<<<<<< HEAD
-		Class<? extends Lexer> lexerClass = Class.forName(lexerClassName).asSubclass(Lexer.class);
-		Class[] lexArgTypes = new Class<?>[]{CharStream.class};
-		Constructor<? extends Lexer> lexConstructor = lexerClass.getConstructor(lexArgTypes);
-		Object[] lexArgs = new Object[]{is};
-		TokenSource lexer = (TokenSource)lexConstructor.newInstance(lexArgs);
-=======
 		Class<? extends TokenSource> lexerClass = Class.forName(lexerClassName).asSubclass(TokenSource.class);
 		Constructor<? extends TokenSource> lexConstructor = lexerClass.getConstructor(CharStream.class);
 		TokenSource lexer = lexConstructor.newInstance(is);
->>>>>>> bca2589b
 		is.setLine(scriptLine);
 
 		CommonTokenStream tokens = new CommonTokenStream(lexer);
 
 		Class<? extends Parser> parserClass = Class.forName(parserClassName).asSubclass(Parser.class);
-<<<<<<< HEAD
-		Class[] parArgTypes = new Class<?>[]{TokenStream.class};
-		Constructor<? extends Parser> parConstructor = parserClass.getConstructor(parArgTypes);
-		Object[] parArgs = new Object[]{tokens};
-		Parser parser = (Parser)parConstructor.newInstance(parArgs);
-
-		// set up customized tree adaptor if necessary
-		if ( adaptorClassName!=null ) {
-			parArgTypes = new Class<?>[]{TreeAdaptor.class};
-			Method m = parserClass.getMethod("setTreeAdaptor", parArgTypes);
-=======
 		Constructor<? extends Parser> parConstructor = parserClass.getConstructor(TokenStream.class);
 		Parser parser = parConstructor.newInstance(tokens);
 
 		// set up customized tree adaptor if necessary
 		if ( adaptorClassName!=null ) {
 			Method m = parserClass.getMethod("setTreeAdaptor", TreeAdaptor.class);
->>>>>>> bca2589b
 			Class<? extends TreeAdaptor> adaptorClass = Class.forName(adaptorClassName).asSubclass(TreeAdaptor.class);
 			m.invoke(parser, adaptorClass.newInstance());
 		}
