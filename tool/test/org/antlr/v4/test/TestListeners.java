/*
 * [The "BSD license"]
 *  Copyright (c) 2012 Terence Parr
 *  Copyright (c) 2012 Sam Harwell
 *  All rights reserved.
 *
 *  Redistribution and use in source and binary forms, with or without
 *  modification, are permitted provided that the following conditions
 *  are met:
 *
 *  1. Redistributions of source code must retain the above copyright
 *     notice, this list of conditions and the following disclaimer.
 *  2. Redistributions in binary form must reproduce the above copyright
 *     notice, this list of conditions and the following disclaimer in the
 *     documentation and/or other materials provided with the distribution.
 *  3. The name of the author may not be used to endorse or promote products
 *     derived from this software without specific prior written permission.
 *
 *  THIS SOFTWARE IS PROVIDED BY THE AUTHOR ``AS IS'' AND ANY EXPRESS OR
 *  IMPLIED WARRANTIES, INCLUDING, BUT NOT LIMITED TO, THE IMPLIED WARRANTIES
 *  OF MERCHANTABILITY AND FITNESS FOR A PARTICULAR PURPOSE ARE DISCLAIMED.
 *  IN NO EVENT SHALL THE AUTHOR BE LIABLE FOR ANY DIRECT, INDIRECT,
 *  INCIDENTAL, SPECIAL, EXEMPLARY, OR CONSEQUENTIAL DAMAGES (INCLUDING, BUT
 *  NOT LIMITED TO, PROCUREMENT OF SUBSTITUTE GOODS OR SERVICES; LOSS OF USE,
 *  DATA, OR PROFITS; OR BUSINESS INTERRUPTION) HOWEVER CAUSED AND ON ANY
 *  THEORY OF LIABILITY, WHETHER IN CONTRACT, STRICT LIABILITY, OR TORT
 *  (INCLUDING NEGLIGENCE OR OTHERWISE) ARISING IN ANY WAY OUT OF THE USE OF
 *  THIS SOFTWARE, EVEN IF ADVISED OF THE POSSIBILITY OF SUCH DAMAGE.
 */

package org.antlr.v4.test;

import org.junit.Test;

import static org.junit.Assert.*;

public class TestListeners extends BaseTest {
	@Test public void testBasic() throws Exception {
		String grammar =
			"grammar T;\n" +
<<<<<<< HEAD
			"@header {import org.antlr.v4.runtime.tree.TerminalNode;}\n"+
			"@members {\n" +
=======
			"@header {import org.antlr.v4.runtime.tree.*;}\n"+
			"@parser::members {\n" +
>>>>>>> 633d4e2e
			"public static class LeafListener extends TBaseListener {\n" +
			"    public void visitTerminal(TerminalNode node) {\n" +
			"      System.out.println(node.getSymbol().getText());\n" +
			"    }\n" +
			"  }}\n" +
			"s\n" +
			"@after {" +
			"  System.out.println($r.ctx.toStringTree(this));" +
			"  ParseTreeWalker walker = new ParseTreeWalker();\n" +
			"  walker.walk(new LeafListener(), $r.ctx);" +
			"}\n" +
			"  : r=a ;\n" +
			"a : INT INT" +
			"  | ID" +
			"  ;\n" +
			"MULT: '*' ;\n" +
			"ADD : '+' ;\n" +
			"INT : [0-9]+ ;\n" +
			"ID  : [a-z]+ ;\n" +
			"WS : [ \\t\\n]+ -> skip ;\n";
		String result = execParser("T.g4", grammar, "TParser", "TLexer", "s", "1 2", false);
		String expecting = "(a 1 2)\n" +
						   "1\n" +
						   "2\n";
		assertEquals(expecting, result);
	}

	@Test public void testTokenGetters() throws Exception {
		String grammar =
			"grammar T;\n" +
			"@parser::members {\n" +
			"public static class LeafListener extends TBaseListener {\n" +
			"    public void exitA(TParser.AContext ctx) {\n" +
			"      if (ctx.getChildCount()==2) System.out.printf(\"%s %s %s\",ctx.INT(0).getSymbol().getText(),ctx.INT(1).getSymbol().getText(),ctx.INT());\n" +
			"      else System.out.println(ctx.ID().getSymbol());\n" +
			"    }\n" +
			"  }}\n" +
			"s\n" +
			"@after {" +
			"  System.out.println($r.ctx.toStringTree(this));" +
			"  ParseTreeWalker walker = new ParseTreeWalker();\n" +
			"  walker.walk(new LeafListener(), $r.ctx);" +
			"}\n" +
			"  : r=a ;\n" +
			"a : INT INT" +
			"  | ID" +
			"  ;\n" +
			"MULT: '*' ;\n" +
			"ADD : '+' ;\n" +
			"INT : [0-9]+ ;\n" +
			"ID  : [a-z]+ ;\n" +
			"WS : [ \\t\\n]+ -> skip ;\n";
		String result = execParser("T.g4", grammar, "TParser", "TLexer", "s", "1 2", false);
		String expecting =
			"(a 1 2)\n" +
			"1 2 [1, 2]\n";
		assertEquals(expecting, result);

		result = execParser("T.g4", grammar, "TParser", "TLexer", "s", "abc", false);
		expecting = "(a abc)\n" +
					"[@0,0:2='abc',<4>,1:0]\n";
		assertEquals(expecting, result);
	}

	@Test public void testRuleGetters() throws Exception {
		String grammar =
			"grammar T;\n" +
			"@parser::members {\n" +
			"public static class LeafListener extends TBaseListener {\n" +
			"    public void exitA(TParser.AContext ctx) {\n" +
			"      if (ctx.getChildCount()==2) {\n" +
			"        System.out.printf(\"%s %s %s\",ctx.b(0).start.getText(),\n" +
			"                          ctx.b(1).start.getText(),ctx.b().get(0).start.getText());\n" +
			"      }\n" +
			"      else System.out.println(ctx.b(0).start.getText());\n" +
			"    }\n" +
			"  }}\n" +
			"s\n" +
			"@after {" +
			"  System.out.println($r.ctx.toStringTree(this));" +
			"  ParseTreeWalker walker = new ParseTreeWalker();\n" +
			"  walker.walk(new LeafListener(), $r.ctx);" +
			"}\n" +
			"  : r=a ;\n" +
			"a : b b" +		// forces list
			"  | b" +		// a list still
			"  ;\n" +
			"b : ID | INT ;\n" +
			"MULT: '*' ;\n" +
			"ADD : '+' ;\n" +
			"INT : [0-9]+ ;\n" +
			"ID  : [a-z]+ ;\n" +
			"WS : [ \\t\\n]+ -> skip ;\n";
		String result = execParser("T.g4", grammar, "TParser", "TLexer", "s", "1 2", false);
		String expecting = "(a (b 1) (b 2))\n" +
						   "1 2 1\n";
		assertEquals(expecting, result);

		result = execParser("T.g4", grammar, "TParser", "TLexer", "s", "abc", false);
		expecting = "(a (b abc))\n" +
					"abc\n";
		assertEquals(expecting, result);
	}

	@Test public void testLR() throws Exception {
		String grammar =
			"grammar T;\n" +
			"@parser::members {\n" +
			"public static class LeafListener extends TBaseListener {\n" +
			"    public void exitE(TParser.EContext ctx) {\n" +
			"      if (ctx.getChildCount()==3) {\n" +
			"        System.out.printf(\"%s %s %s\\n\",ctx.e(0).start.getText(),\n" +
			"                          ctx.e(1).start.getText()," +
			"                          ctx.e().get(0).start.getText());\n" +
			"      }\n" +
			"      else System.out.println(ctx.INT().getSymbol().getText());\n" +
			"    }\n" +
			"  }" +
			"}\n" +
			"s\n" +
			"@after {" +
			"  System.out.println($r.ctx.toStringTree(this));" +
			"  ParseTreeWalker walker = new ParseTreeWalker();\n" +
			"  walker.walk(new LeafListener(), $r.ctx);" +
			"}\n" +
			"  : r=e ;\n" +
			"e : e op='*' e\n" +
			"  | e op='+' e\n" +
			"  | INT\n" +
			"  ;\n" +
			"MULT: '*' ;\n" +
			"ADD : '+' ;\n" +
			"INT : [0-9]+ ;\n" +
			"WS : [ \\t\\n]+ -> skip ;\n";
		String result = execParser("T.g4", grammar, "TParser", "TLexer", "s", "1+2*3", false);
		String expecting =
			"(e (e 1) + (e (e 2) * (e 3)))\n" +
			"1\n" +
			"2\n" +
			"3\n" +
			"2 3 2\n" +
			"1 2 1\n";
		assertEquals(expecting, result);
	}

	@Test public void testLRWithLabels() throws Exception {
		String grammar =
			"grammar T;\n" +
			"@parser::members {\n" +
			"  public static class LeafListener extends TBaseListener {\n" +
			"    public void exitCall(TParser.CallContext ctx) {\n" +
			"      System.out.printf(\"%s %s\",ctx.e().start.getText(),\n" +
			"                ctx.eList());\n" +
			"    }\n" +
			"    public void exitInt(TParser.IntContext ctx) {\n" +
			"      System.out.println(ctx.INT().getSymbol().getText());\n" +
			"    }\n" +
			"  }\n" +
			"}\n" +
			"s\n" +
			"@after {" +
			"  System.out.println($r.ctx.toStringTree(this));" +
			"  ParseTreeWalker walker = new ParseTreeWalker();\n" +
			"  walker.walk(new LeafListener(), $r.ctx);" +
			"}\n" +
			"  : r=e ;\n" +
			"e : e '(' eList ')' # Call\n" +
			"  | INT             # Int\n" +
			"  ;     \n" +
			"eList : e (',' e)* ;\n" +
			"MULT: '*' ;\n" +
			"ADD : '+' ;\n" +
			"INT : [0-9]+ ;\n" +
			"WS : [ \\t\\n]+ -> skip ;\n";
		String result = execParser("T.g4", grammar, "TParser", "TLexer", "s", "1(2,3)", false);
		String expecting =
			"(e (e 1) ( (eList (e 2) , (e 3)) ))\n" +
			"1\n" +
			"2\n" +
			"3\n" +
			"1 [13 6]\n";
		assertEquals(expecting, result);
	}
}<|MERGE_RESOLUTION|>--- conflicted
+++ resolved
@@ -38,13 +38,8 @@
 	@Test public void testBasic() throws Exception {
 		String grammar =
 			"grammar T;\n" +
-<<<<<<< HEAD
 			"@header {import org.antlr.v4.runtime.tree.TerminalNode;}\n"+
-			"@members {\n" +
-=======
-			"@header {import org.antlr.v4.runtime.tree.*;}\n"+
-			"@parser::members {\n" +
->>>>>>> 633d4e2e
+			"@parser::members {\n" +
 			"public static class LeafListener extends TBaseListener {\n" +
 			"    public void visitTerminal(TerminalNode node) {\n" +
 			"      System.out.println(node.getSymbol().getText());\n" +
