<project xmlns="http://maven.apache.org/POM/4.0.0" xmlns:xsi="http://www.w3.org/2001/XMLSchema-instance" xsi:schemaLocation="http://maven.apache.org/POM/4.0.0 http://maven.apache.org/maven-v4_0_0.xsd">
    <modelVersion>4.0.0</modelVersion>

<<<<<<< HEAD
    <parent>
        <groupId>com.tunnelvisionlabs</groupId>
        <artifactId>antlr4-master</artifactId>
        <version>4.4.1-SNAPSHOT</version>
    </parent>

=======
 	<groupId>org.antlr</groupId>
>>>>>>> e6de65a1
    <artifactId>antlr4</artifactId>
	<version>4.5</version>
    <packaging>jar</packaging>
    <url>http://www.antlr.org</url>

    <name>ANTLR 4 Tool</name>
    <description>The ANTLR 4 grammar compiler.</description>

    <licenses>
   		<license>
   			<name>BSD 3-Clause License</name>
   			<url>http://opensource.org/licenses/BSD-3-Clause</url>
   			<distribution>repo</distribution>
   		</license>
   	</licenses>

 	<!--
	    IMPORTANT NOTE
	    Building ANTLR is now performed via the bild.py script.
		However, we still need a pom to: - manage dependencies during development
		- publish metadata to maven central The above are the only reason for keeping
		this file. No support will be provided.
	 -->

    <developers>
        <developer>
            <name>Terence Parr</name>
            <url>http://parrt.cs.usfca.edu</url>
            <roles>
                <role>Project lead</role>
            </roles>
        </developer>

        <developer>
            <name>Sam Harwell</name>
            <url>http://tunnelvisionlabs.com</url>
            <roles>
                <role>Developer - Coauthor of tool, C# target</role>
            </roles>
        </developer>

        <developer>
            <name>Eric Vergnaud</name>
            <roles>
                <role>Developer - JavaScript, C#, Python 2, Python 3</role>
            </roles>
        </developer>

        <developer>
            <name>Jim Idle</name>
            <email>jimi@idle.ws</email>
            <url>http://www.linkedin.com/in/jimidle</url>
            <roles>
                <role>Developer - Maven Plugin</role>
            </roles>
        </developer>
    </developers>

    <mailingLists>
        <mailingList>
            <name>antlr-discussion</name>
            <archive>https://groups.google.com/forum/?fromgroups#!forum/antlr-discussion</archive>
        </mailingList>
    </mailingLists>

    <issueManagement>
        <system>GitHub Issues</system>
        <url>https://github.com/antlr/antlr4/issues</url>
    </issueManagement>

    <scm>
        <url>https://github.com/antlr/antlr4/tree/master</url>
        <connection>scm:git:git://github.com/antlr/antlr4.git</connection>
        <developerConnection>scm:git:git@github.com:antlr/antlr4.git</developerConnection>
        <tag>HEAD</tag>
    </scm>

    <distributionManagement>
        <snapshotRepository>
            <id>ossrh</id>
            <url>https://oss.sonatype.org/content/repositories/snapshots</url>
        </snapshotRepository>
        <repository>
            <id>ossrh</id>
            <url>https://oss.sonatype.org/service/local/staging/deploy/maven2/</url>
        </repository>
    </distributionManagement>


    <dependencies>
        <dependency>
            <groupId>junit</groupId>
            <artifactId>junit</artifactId>
            <version>4.11</version>
            <scope>test</scope>
        </dependency>
        <dependency>
<<<<<<< HEAD
            <groupId>com.tunnelvisionlabs</groupId>
            <artifactId>antlr4-runtime</artifactId>
            <version>${project.version}</version>
            <scope>compile</scope>
        </dependency>
        <dependency>
            <groupId>com.tunnelvisionlabs</groupId>
            <artifactId>antlr4-annotations</artifactId>
            <version>${project.version}</version>
            <scope>compile</scope>
=======
            <groupId>org.seleniumhq.selenium</groupId>
            <artifactId>selenium-java</artifactId>
            <version>2.44.0</version>
            <scope>test</scope>
        </dependency>
        <dependency>
            <groupId>org.eclipse.jetty</groupId>
            <artifactId>jetty-server</artifactId>
            <version>8.1.16.v20140903</version>
            <scope>test</scope>
        </dependency>
        <dependency>
            <groupId>org.antlr</groupId>
            <artifactId>antlr4-runtime</artifactId>
            <version>4.5</version>
>>>>>>> e6de65a1
        </dependency>
        <dependency>
            <groupId>org.antlr</groupId>
            <artifactId>antlr-runtime</artifactId>
            <version>3.5.2</version>
            <scope>compile</scope>
        </dependency>
        <dependency>
            <groupId>org.antlr</groupId>
            <artifactId>ST4</artifactId>
            <version>4.0.8</version>
            <scope>compile</scope>
        </dependency>
    </dependencies>

<<<<<<< HEAD
    <profiles>
        <profile>
            <id>sonatype-oss-release</id>
            <build>
                <plugins>
                    <plugin>
                        <groupId>org.apache.maven.plugins</groupId>
                        <artifactId>maven-javadoc-plugin</artifactId>
                        <configuration>
                            <includeDependencySources>true</includeDependencySources>
                            <dependencySourceIncludes>
                                <dependencySourceInclude>com.tunnelvisionlabs:antlr4-*</dependencySourceInclude>
                            </dependencySourceIncludes>
                        </configuration>
                    </plugin>

                    <plugin>
                        <groupId>org.apache.maven.plugins</groupId>
                        <artifactId>maven-shade-plugin</artifactId>
                        <version>2.2</version>
                        <inherited>false</inherited>
                        <executions>
                            <execution>
                                <phase>package</phase>
                                <goals>
                                    <goal>shade</goal>
                                </goals>
                                <configuration>
                                    <minimizeJar>true</minimizeJar>
                                    <createDependencyReducedPom>false</createDependencyReducedPom>
                                    <shadedArtifactAttached>true</shadedArtifactAttached>
                                    <createSourcesJar>true</createSourcesJar>
                                    <shadedClassifierName>complete</shadedClassifierName>
                                    <filters>
                                        <filter>
                                            <artifact>com.tunnelvisionlabs:antlr4-runtime</artifact>
                                            <includes>
                                                <include>org/antlr/v4/runtime/**</include>
                                            </includes>
                                        </filter>
                                        <filter>
                                            <artifact>com.tunnelvisionlabs:antlr4-annotations</artifact>
                                            <includes>
                                                <include>org/antlr/v4/runtime/**</include>
                                            </includes>
                                        </filter>
                                    </filters>
                                    <transformers>
                                        <transformer implementation="org.apache.maven.plugins.shade.resource.ManifestResourceTransformer">
                                            <mainClass>org.antlr.v4.Tool</mainClass>
                                        </transformer>
                                    </transformers>
                                </configuration>
                            </execution>
                        </executions>
                    </plugin>
                </plugins>
            </build>
        </profile>
    </profiles>

    <build>

        <sourceDirectory>src</sourceDirectory>
        <resources>
            <resource>
                <directory>resources</directory>
            </resource>
        </resources>

        <testSourceDirectory>test</testSourceDirectory>
        <testResources>
            <testResource>
                <directory>test</directory>
            </testResource>
        </testResources>

        <plugins>

           <plugin>
                <groupId>org.antlr</groupId>
                <artifactId>antlr3-maven-plugin</artifactId>
                <version>3.5.2</version>
                <configuration>
                    <sourceDirectory>src</sourceDirectory>
                    <verbose>true</verbose>
                </configuration>
                <executions>
                    <execution>
                        <goals>
                            <goal>antlr</goal>
                        </goals>
                    </execution>
                </executions>
            </plugin>

        </plugins>
    </build>
=======
>>>>>>> e6de65a1

</project><|MERGE_RESOLUTION|>--- conflicted
+++ resolved
@@ -1,104 +1,17 @@
-<project xmlns="http://maven.apache.org/POM/4.0.0" xmlns:xsi="http://www.w3.org/2001/XMLSchema-instance" xsi:schemaLocation="http://maven.apache.org/POM/4.0.0 http://maven.apache.org/maven-v4_0_0.xsd">
+
+<project xmlns="http://maven.apache.org/POM/4.0.0" xmlns:xsi="http://www.w3.org/2001/XMLSchema-instance" xsi:schemaLocation="http://maven.apache.org/POM/4.0.0 http://maven.apache.org/xsd/maven-4.0.0.xsd">
     <modelVersion>4.0.0</modelVersion>
 
-<<<<<<< HEAD
     <parent>
         <groupId>com.tunnelvisionlabs</groupId>
         <artifactId>antlr4-master</artifactId>
-        <version>4.4.1-SNAPSHOT</version>
+        <version>4.5-SNAPSHOT</version>
     </parent>
 
-=======
- 	<groupId>org.antlr</groupId>
->>>>>>> e6de65a1
     <artifactId>antlr4</artifactId>
-	<version>4.5</version>
-    <packaging>jar</packaging>
-    <url>http://www.antlr.org</url>
 
     <name>ANTLR 4 Tool</name>
     <description>The ANTLR 4 grammar compiler.</description>
-
-    <licenses>
-   		<license>
-   			<name>BSD 3-Clause License</name>
-   			<url>http://opensource.org/licenses/BSD-3-Clause</url>
-   			<distribution>repo</distribution>
-   		</license>
-   	</licenses>
-
- 	<!--
-	    IMPORTANT NOTE
-	    Building ANTLR is now performed via the bild.py script.
-		However, we still need a pom to: - manage dependencies during development
-		- publish metadata to maven central The above are the only reason for keeping
-		this file. No support will be provided.
-	 -->
-
-    <developers>
-        <developer>
-            <name>Terence Parr</name>
-            <url>http://parrt.cs.usfca.edu</url>
-            <roles>
-                <role>Project lead</role>
-            </roles>
-        </developer>
-
-        <developer>
-            <name>Sam Harwell</name>
-            <url>http://tunnelvisionlabs.com</url>
-            <roles>
-                <role>Developer - Coauthor of tool, C# target</role>
-            </roles>
-        </developer>
-
-        <developer>
-            <name>Eric Vergnaud</name>
-            <roles>
-                <role>Developer - JavaScript, C#, Python 2, Python 3</role>
-            </roles>
-        </developer>
-
-        <developer>
-            <name>Jim Idle</name>
-            <email>jimi@idle.ws</email>
-            <url>http://www.linkedin.com/in/jimidle</url>
-            <roles>
-                <role>Developer - Maven Plugin</role>
-            </roles>
-        </developer>
-    </developers>
-
-    <mailingLists>
-        <mailingList>
-            <name>antlr-discussion</name>
-            <archive>https://groups.google.com/forum/?fromgroups#!forum/antlr-discussion</archive>
-        </mailingList>
-    </mailingLists>
-
-    <issueManagement>
-        <system>GitHub Issues</system>
-        <url>https://github.com/antlr/antlr4/issues</url>
-    </issueManagement>
-
-    <scm>
-        <url>https://github.com/antlr/antlr4/tree/master</url>
-        <connection>scm:git:git://github.com/antlr/antlr4.git</connection>
-        <developerConnection>scm:git:git@github.com:antlr/antlr4.git</developerConnection>
-        <tag>HEAD</tag>
-    </scm>
-
-    <distributionManagement>
-        <snapshotRepository>
-            <id>ossrh</id>
-            <url>https://oss.sonatype.org/content/repositories/snapshots</url>
-        </snapshotRepository>
-        <repository>
-            <id>ossrh</id>
-            <url>https://oss.sonatype.org/service/local/staging/deploy/maven2/</url>
-        </repository>
-    </distributionManagement>
-
 
     <dependencies>
         <dependency>
@@ -108,7 +21,6 @@
             <scope>test</scope>
         </dependency>
         <dependency>
-<<<<<<< HEAD
             <groupId>com.tunnelvisionlabs</groupId>
             <artifactId>antlr4-runtime</artifactId>
             <version>${project.version}</version>
@@ -119,23 +31,6 @@
             <artifactId>antlr4-annotations</artifactId>
             <version>${project.version}</version>
             <scope>compile</scope>
-=======
-            <groupId>org.seleniumhq.selenium</groupId>
-            <artifactId>selenium-java</artifactId>
-            <version>2.44.0</version>
-            <scope>test</scope>
-        </dependency>
-        <dependency>
-            <groupId>org.eclipse.jetty</groupId>
-            <artifactId>jetty-server</artifactId>
-            <version>8.1.16.v20140903</version>
-            <scope>test</scope>
-        </dependency>
-        <dependency>
-            <groupId>org.antlr</groupId>
-            <artifactId>antlr4-runtime</artifactId>
-            <version>4.5</version>
->>>>>>> e6de65a1
         </dependency>
         <dependency>
             <groupId>org.antlr</groupId>
@@ -151,7 +46,6 @@
         </dependency>
     </dependencies>
 
-<<<<<<< HEAD
     <profiles>
         <profile>
             <id>sonatype-oss-release</id>
@@ -248,9 +142,18 @@
                 </executions>
             </plugin>
 
+            <plugin>
+                <groupId>org.apache.maven.plugins</groupId>
+                <artifactId>maven-jar-plugin</artifactId>
+                <executions>
+                    <execution>
+                        <goals>
+                            <goal>test-jar</goal>
+                        </goals>
+                    </execution>
+                </executions>
+            </plugin>
         </plugins>
     </build>
-=======
->>>>>>> e6de65a1
 
 </project>