/*
 * [The "BSD license"]
 *  Copyright (c) 2012 Terence Parr
 *  Copyright (c) 2012 Sam Harwell
 *  All rights reserved.
 *
 *  Redistribution and use in source and binary forms, with or without
 *  modification, are permitted provided that the following conditions
 *  are met:
 *
 *  1. Redistributions of source code must retain the above copyright
 *     notice, this list of conditions and the following disclaimer.
 *  2. Redistributions in binary form must reproduce the above copyright
 *     notice, this list of conditions and the following disclaimer in the
 *     documentation and/or other materials provided with the distribution.
 *  3. The name of the author may not be used to endorse or promote products
 *     derived from this software without specific prior written permission.
 *
 *  THIS SOFTWARE IS PROVIDED BY THE AUTHOR ``AS IS'' AND ANY EXPRESS OR
 *  IMPLIED WARRANTIES, INCLUDING, BUT NOT LIMITED TO, THE IMPLIED WARRANTIES
 *  OF MERCHANTABILITY AND FITNESS FOR A PARTICULAR PURPOSE ARE DISCLAIMED.
 *  IN NO EVENT SHALL THE AUTHOR BE LIABLE FOR ANY DIRECT, INDIRECT,
 *  INCIDENTAL, SPECIAL, EXEMPLARY, OR CONSEQUENTIAL DAMAGES (INCLUDING, BUT
 *  NOT LIMITED TO, PROCUREMENT OF SUBSTITUTE GOODS OR SERVICES; LOSS OF USE,
 *  DATA, OR PROFITS; OR BUSINESS INTERRUPTION) HOWEVER CAUSED AND ON ANY
 *  THEORY OF LIABILITY, WHETHER IN CONTRACT, STRICT LIABILITY, OR TORT
 *  (INCLUDING NEGLIGENCE OR OTHERWISE) ARISING IN ANY WAY OUT OF THE USE OF
 *  THIS SOFTWARE, EVEN IF ADVISED OF THE POSSIBILITY OF SUCH DAMAGE.
 */

package org.antlr.v4.codegen.model;

import org.antlr.runtime.RecognitionException;
import org.antlr.runtime.tree.CommonTreeNodeStream;
import org.antlr.runtime.tree.TreeNodeStream;
import org.antlr.v4.analysis.LeftFactoringRuleTransformer;
import org.antlr.v4.codegen.OutputModelFactory;
import org.antlr.v4.codegen.model.decl.AltLabelStructDecl;
import org.antlr.v4.codegen.model.decl.ContextRuleGetterDecl;
import org.antlr.v4.codegen.model.decl.ContextRuleListGetterDecl;
import org.antlr.v4.codegen.model.decl.ContextRuleListIndexedGetterDecl;
import org.antlr.v4.codegen.model.decl.ContextTokenGetterDecl;
import org.antlr.v4.codegen.model.decl.ContextTokenListGetterDecl;
import org.antlr.v4.codegen.model.decl.ContextTokenListIndexedGetterDecl;
import org.antlr.v4.codegen.model.decl.Decl;
import org.antlr.v4.codegen.model.decl.StructDecl;
import org.antlr.v4.misc.FrequencySet;
import org.antlr.v4.misc.MutableInt;
import org.antlr.v4.misc.Utils;
import org.antlr.v4.parse.GrammarASTAdaptor;
import org.antlr.v4.parse.GrammarTreeVisitor;
import org.antlr.v4.runtime.atn.ATNState;
import org.antlr.v4.runtime.misc.IntervalSet;
import org.antlr.v4.runtime.misc.OrderedHashSet;
<<<<<<< HEAD
import org.antlr.v4.runtime.misc.Tuple3;
=======
import org.antlr.v4.runtime.misc.Pair;
>>>>>>> 32adae76
import org.antlr.v4.tool.Attribute;
import org.antlr.v4.tool.ErrorType;
import org.antlr.v4.tool.Rule;
import org.antlr.v4.tool.ast.ActionAST;
import org.antlr.v4.tool.ast.AltAST;
import org.antlr.v4.tool.ast.GrammarAST;
import org.antlr.v4.tool.ast.TerminalAST;

import java.util.ArrayDeque;
import java.util.ArrayList;
import java.util.Collection;
import java.util.Deque;
import java.util.HashMap;
import java.util.HashSet;
import java.util.List;
import java.util.Map;
import java.util.Set;

import static org.antlr.v4.parse.ANTLRParser.RULE_REF;
import static org.antlr.v4.parse.ANTLRParser.TOKEN_REF;
import org.antlr.v4.runtime.atn.ATNSimulator;
import org.antlr.v4.tool.ast.GrammarASTWithOptions;


/** */
public class RuleFunction extends OutputModelObject {
	public String name;
	public List<String> modifiers;
	public String ctxType;
	public Collection<String> ruleLabels;
	public Collection<String> tokenLabels;
	public ATNState startState;
	public int index;
	public Collection<Attribute> args = null;
	public Rule rule;
	public AltLabelStructDecl[] altToContext;
	public boolean hasLookaheadBlock;
	public String variantOf;

	@ModelElement public List<SrcOp> code;
	@ModelElement public OrderedHashSet<Decl> locals; // TODO: move into ctx?
	@ModelElement public StructDecl ruleCtx;
	@ModelElement public Map<String,AltLabelStructDecl> altLabelCtxs;
	@ModelElement public Map<String,Action> namedActions;
	@ModelElement public Action finallyAction;
	@ModelElement public List<ExceptionClause> exceptions;
	@ModelElement public List<SrcOp> postamble;

	public RuleFunction(OutputModelFactory factory, Rule r) {
		super(factory);
		this.name = r.name;
		this.rule = r;
		if ( r.modifiers!=null && !r.modifiers.isEmpty() ) {
			this.modifiers = new ArrayList<String>();
			for (GrammarAST t : r.modifiers) modifiers.add(t.getText());
		}
		modifiers = Utils.nodesToStrings(r.modifiers);

		index = r.index;
		int lfIndex = name.indexOf(ATNSimulator.RULE_VARIANT_DELIMITER);
		if (lfIndex >= 0) {
			variantOf = name.substring(0, lfIndex);
		}

		if (variantOf == null || true) {
			ruleCtx = new StructDecl(factory, r);
			altToContext = new AltLabelStructDecl[r.getOriginalNumberOfAlts()+1];
			addContextGetters(factory, r);

			if ( r.args!=null ) {
				ruleCtx.addDecls(r.args.attributes.values());
				args = r.args.attributes.values();
				ruleCtx.ctorAttrs = args;
			}
			if ( r.retvals!=null ) {
				ruleCtx.addDecls(r.retvals.attributes.values());
			}
			if ( r.locals!=null ) {
				ruleCtx.addDecls(r.locals.attributes.values());
			}
		}

		ruleLabels = r.getElementLabelNames();
		tokenLabels = r.getTokenRefs();
		if ( r.exceptions!=null ) {
			exceptions = new ArrayList<ExceptionClause>();
			for (GrammarAST e : r.exceptions) {
				ActionAST catchArg = (ActionAST)e.getChild(0);
				ActionAST catchAction = (ActionAST)e.getChild(1);
				exceptions.add(new ExceptionClause(factory, catchArg, catchAction));
			}
		}

		startState = factory.getGrammar().atn.ruleToStartState[r.index];
	}

	public void addContextGetters(OutputModelFactory factory, Rule r) {
		// Add ctx labels for elements in alts with no -> label
		List<AltAST> altsNoLabels = r.getUnlabeledAltASTs();
		if ( altsNoLabels!=null ) {
			Set<Decl> decls = getDeclsForAllElements(altsNoLabels);
			// we know to put in rule ctx, so do it directly
			for (Decl d : decls) ruleCtx.addDecl(d);
		}

		// make structs for -> labeled alts, define ctx labels for elements
		altLabelCtxs = new HashMap<String,AltLabelStructDecl>();
<<<<<<< HEAD
		List<Tuple3<Integer,AltAST,String>> labels = r.getAltLabels();
		if ( labels!=null ) {
			for (Tuple3<Integer,AltAST,String> pair : labels) {
				Integer altNum = pair.getItem1();
				AltAST altAST = pair.getItem2();
				String label = pair.getItem3();
				altToContext[altNum] = new AltLabelStructDecl(factory, r, altNum, label);
				altLabelCtxs.put(label, altToContext[altNum]);
				Set<Decl> decls = getDeclsForAltElements(altAST);
				// we know which ctx to put in, so do it directly
				for (Decl d : decls) altToContext[altNum].addDecl(d);
=======
		Map<String, List<Pair<Integer, AltAST>>> labels = r.getAltLabels();
		if ( labels!=null ) {
			for (Map.Entry<String, List<Pair<Integer, AltAST>>> entry : labels.entrySet()) {
				String label = entry.getKey();
				List<AltAST> alts = new ArrayList<AltAST>();
				for (Pair<Integer, AltAST> pair : entry.getValue()) {
					alts.add(pair.b);
				}

				Set<Decl> decls = getDeclsForAllElements(alts);
				for (Pair<Integer, AltAST> pair : entry.getValue()) {
					Integer altNum = pair.a;
					altToContext[altNum] = new AltLabelStructDecl(factory, r, altNum, label);
					if (!altLabelCtxs.containsKey(label)) {
						altLabelCtxs.put(label, altToContext[altNum]);
					}

					// we know which ctx to put in, so do it directly
					for (Decl d : decls) {
						altToContext[altNum].addDecl(d);
					}
				}
>>>>>>> 32adae76
			}
		}
	}

	public void fillNamedActions(OutputModelFactory factory, Rule r) {
		if ( r.finallyAction!=null ) {
			finallyAction = new Action(factory, r.finallyAction);
		}

		namedActions = new HashMap<String, Action>();
		for (String name : r.namedActions.keySet()) {
			ActionAST ast = r.namedActions.get(name);
			namedActions.put(name, new Action(factory, ast));
		}
	}

	/** for all alts, find which ref X or r needs List
	   Must see across alts.  If any alt needs X or r as list, then
	   define as list.
	 */
	public Set<Decl> getDeclsForAllElements(List<AltAST> altASTs) {
		Set<String> needsList = new HashSet<String>();
		Set<String> suppress = new HashSet<String>();
		List<GrammarAST> allRefs = new ArrayList<GrammarAST>();
		for (AltAST ast : altASTs) {
			IntervalSet reftypes = new IntervalSet(RULE_REF, TOKEN_REF);
			List<GrammarAST> refs = ast.getNodesWithType(reftypes);
			allRefs.addAll(refs);
			FrequencySet<String> altFreq = getElementFrequenciesForAlt(ast);
			for (GrammarAST t : refs) {
				String refLabelName = t.getText();
				if (altFreq.count(refLabelName)==0) {
					suppress.add(refLabelName);
				}
				if ( altFreq.count(refLabelName)>1 ) {
					needsList.add(refLabelName);
				}
			}
		}
		Set<Decl> decls = new HashSet<Decl>();
		for (GrammarAST t : allRefs) {
			String refLabelName = t.getText();
			if (suppress.contains(refLabelName)) {
				continue;
			}
			List<Decl> d = getDeclForAltElement(t,
												refLabelName,
												needsList.contains(refLabelName));
			decls.addAll(d);
		}
		return decls;
	}

	/** Given list of X and r refs in alt, compute how many of each there are */
	protected FrequencySet<String> getElementFrequenciesForAlt(AltAST ast) {
		try {
			ElementFrequenciesVisitor visitor = new ElementFrequenciesVisitor(new CommonTreeNodeStream(new GrammarASTAdaptor(), ast));
			visitor.outerAlternative();
			if (visitor.frequencies.size() != 1) {
				factory.getGrammar().tool.errMgr.toolError(ErrorType.INTERNAL_ERROR);
				return new FrequencySet<String>();
			}

			return visitor.frequencies.peek();
		} catch (RecognitionException ex) {
			factory.getGrammar().tool.errMgr.toolError(ErrorType.INTERNAL_ERROR, ex);
			return new FrequencySet<String>();
		}
	}

<<<<<<< HEAD
	/** Get list of decls for token/rule refs.
	 *  Single ref X becomes X() getter
	 *  Multiple refs to X becomes List X() method, X(int i) method.
	 *  Ref X in a loop then we get List X(), X(int i)
	 *
	 *  Does not gen labels for literals like '+', 'begin', ';', ...
 	 */
	public Set<Decl> getDeclsForAltElements(AltAST altAST) {
		IntervalSet reftypes = new IntervalSet(RULE_REF,
											   TOKEN_REF);
		List<GrammarAST> refs = altAST.getNodesWithType(reftypes);
		Set<Decl> decls = new HashSet<Decl>();
		FrequencySet<String> freq = getElementFrequenciesForAlt(altAST);
		for (GrammarAST t : refs) {
			String refLabelName = t.getText();
			if (freq.count(refLabelName)==0) {
				continue;
			}

			boolean needList = freq.count(refLabelName)>1;
			List<Decl> d = getDeclForAltElement(t, refLabelName, needList);
			decls.addAll(d);
		}
		return decls;
	}

=======
>>>>>>> 32adae76
	public List<Decl> getDeclForAltElement(GrammarAST t, String refLabelName, boolean needList) {
		int lfIndex = refLabelName.indexOf(ATNSimulator.RULE_VARIANT_DELIMITER);
		if (lfIndex >= 0) {
			refLabelName = refLabelName.substring(0, lfIndex);
		}

		List<Decl> decls = new ArrayList<Decl>();
		if ( t.getType()==RULE_REF ) {
			Rule rref = factory.getGrammar().getRule(t.getText());
			String ctxName = factory.getGenerator().getTarget()
							 .getRuleFunctionContextStructName(rref);
			if ( needList ) {
				decls.add( new ContextRuleListGetterDecl(factory, refLabelName, ctxName) );
				decls.add( new ContextRuleListIndexedGetterDecl(factory, refLabelName, ctxName) );
			}
			else {
				decls.add( new ContextRuleGetterDecl(factory, refLabelName, ctxName) );
			}
		}
		else {
			if ( needList ) {
				decls.add( new ContextTokenListGetterDecl(factory, refLabelName) );
				decls.add( new ContextTokenListIndexedGetterDecl(factory, refLabelName) );
			}
			else {
				decls.add( new ContextTokenGetterDecl(factory, refLabelName) );
			}
		}
		return decls;
	}

	/** Add local var decl */
	public void addLocalDecl(Decl d) {
		if ( locals ==null ) locals = new OrderedHashSet<Decl>();
		locals.add(d);
		d.isLocal = true;
	}

	/** Add decl to struct ctx for rule or alt if labeled */
	public void addContextDecl(String altLabel, Decl d) {
		CodeBlockForOuterMostAlt alt = d.getOuterMostAltCodeBlock();
		// if we found code blk and might be alt label, try to add to that label ctx
		if ( alt!=null && altLabelCtxs!=null ) {
//			System.out.println(d.name+" lives in alt "+alt.alt.altNum);
			AltLabelStructDecl altCtx = altLabelCtxs.get(altLabel);
			if ( altCtx!=null ) { // we have an alt ctx
//				System.out.println("ctx is "+ altCtx.name);
				altCtx.addDecl(d);
				return;
			}
		}
		ruleCtx.addDecl(d); // stick in overall rule's ctx
	}

	protected static class ElementFrequenciesVisitor extends GrammarTreeVisitor {
		final Deque<FrequencySet<String>> frequencies;

		public ElementFrequenciesVisitor(TreeNodeStream input) {
			super(input);
			frequencies = new ArrayDeque<FrequencySet<String>>();
			frequencies.push(new FrequencySet<String>());
		}

		/*
		 * Common
		 */

		/**
		 * Generate a frequency set as the union of two input sets. If an
		 * element is contained in both sets, the value for the output will be
		 * the maximum of the two input values.
		 *
		 * @param a The first set.
		 * @param b The second set.
		 * @return The union of the two sets, with the maximum value chosen
		 * whenever both sets contain the same key.
		 */
		protected static FrequencySet<String> combineMax(FrequencySet<String> a, FrequencySet<String> b) {
			FrequencySet<String> result = combineAndClip(a, b, 1);
			for (Map.Entry<String, MutableInt> entry : a.entrySet()) {
				result.get(entry.getKey()).v = entry.getValue().v;
			}

			for (Map.Entry<String, MutableInt> entry : b.entrySet()) {
				MutableInt slot = result.get(entry.getKey());
				slot.v = Math.max(slot.v, entry.getValue().v);
			}

			return result;
		}

		/**
		 * Generate a frequency set as the union of two input sets, with the
		 * values clipped to a specified maximum value. If an element is
		 * contained in both sets, the value for the output, prior to clipping,
		 * will be the sum of the two input values.
		 *
		 * @param a The first set.
		 * @param b The second set.
		 * @param clip The maximum value to allow for any output.
		 * @return The sum of the two sets, with the individual elements clipped
		 * to the maximum value gived by {@code clip}.
		 */
		protected static FrequencySet<String> combineAndClip(FrequencySet<String> a, FrequencySet<String> b, int clip) {
			FrequencySet<String> result = new FrequencySet<String>();
			for (Map.Entry<String, MutableInt> entry : a.entrySet()) {
				for (int i = 0; i < entry.getValue().v; i++) {
					result.add(entry.getKey());
				}
			}

			for (Map.Entry<String, MutableInt> entry : b.entrySet()) {
				for (int i = 0; i < entry.getValue().v; i++) {
					result.add(entry.getKey());
				}
			}

			for (Map.Entry<String, MutableInt> entry : result.entrySet()) {
				entry.getValue().v = Math.min(entry.getValue().v, clip);
			}

			return result;
		}

		@Override
		public void tokenRef(TerminalAST ref) {
			frequencies.peek().add(ref.getText());
		}

		@Override
		public void ruleRef(GrammarAST ref, ActionAST arg) {
			if (ref instanceof GrammarASTWithOptions) {
				GrammarASTWithOptions grammarASTWithOptions = (GrammarASTWithOptions)ref;
				if (Boolean.parseBoolean(grammarASTWithOptions.getOptionString(LeftFactoringRuleTransformer.SUPPRESS_ACCESSOR))) {
					return;
				}
			}

			frequencies.peek().add(ref.getText());
		}

		/*
		 * Parser rules
		 */

		@Override
		protected void enterAlternative(AltAST tree) {
			frequencies.push(new FrequencySet<String>());
		}

		@Override
		protected void exitAlternative(AltAST tree) {
			frequencies.push(combineMax(frequencies.pop(), frequencies.pop()));
		}

		@Override
		protected void enterElement(GrammarAST tree) {
			frequencies.push(new FrequencySet<String>());
		}

		@Override
		protected void exitElement(GrammarAST tree) {
			frequencies.push(combineAndClip(frequencies.pop(), frequencies.pop(), 2));
		}

		@Override
		protected void exitSubrule(GrammarAST tree) {
			if (tree.getType() == CLOSURE || tree.getType() == POSITIVE_CLOSURE) {
				for (Map.Entry<String, MutableInt> entry : frequencies.peek().entrySet()) {
					entry.getValue().v = 2;
				}
			}
		}

		/*
		 * Lexer rules
		 */

		@Override
		protected void enterLexerAlternative(GrammarAST tree) {
			frequencies.push(new FrequencySet<String>());
		}

		@Override
		protected void exitLexerAlternative(GrammarAST tree) {
			frequencies.push(combineMax(frequencies.pop(), frequencies.pop()));
		}

		@Override
		protected void enterLexerElement(GrammarAST tree) {
			frequencies.push(new FrequencySet<String>());
		}

		@Override
		protected void exitLexerElement(GrammarAST tree) {
			frequencies.push(combineAndClip(frequencies.pop(), frequencies.pop(), 2));
		}

		@Override
		protected void exitLexerSubrule(GrammarAST tree) {
			if (tree.getType() == CLOSURE || tree.getType() == POSITIVE_CLOSURE) {
				for (Map.Entry<String, MutableInt> entry : frequencies.peek().entrySet()) {
					entry.getValue().v = 2;
				}
			}
		}
	}
}<|MERGE_RESOLUTION|>--- conflicted
+++ resolved
@@ -52,11 +52,7 @@
 import org.antlr.v4.runtime.atn.ATNState;
 import org.antlr.v4.runtime.misc.IntervalSet;
 import org.antlr.v4.runtime.misc.OrderedHashSet;
-<<<<<<< HEAD
-import org.antlr.v4.runtime.misc.Tuple3;
-=======
-import org.antlr.v4.runtime.misc.Pair;
->>>>>>> 32adae76
+import org.antlr.v4.runtime.misc.Tuple2;
 import org.antlr.v4.tool.Attribute;
 import org.antlr.v4.tool.ErrorType;
 import org.antlr.v4.tool.Rule;
@@ -164,31 +160,18 @@
 
 		// make structs for -> labeled alts, define ctx labels for elements
 		altLabelCtxs = new HashMap<String,AltLabelStructDecl>();
-<<<<<<< HEAD
-		List<Tuple3<Integer,AltAST,String>> labels = r.getAltLabels();
+		Map<String, List<Tuple2<Integer, AltAST>>> labels = r.getAltLabels();
 		if ( labels!=null ) {
-			for (Tuple3<Integer,AltAST,String> pair : labels) {
-				Integer altNum = pair.getItem1();
-				AltAST altAST = pair.getItem2();
-				String label = pair.getItem3();
-				altToContext[altNum] = new AltLabelStructDecl(factory, r, altNum, label);
-				altLabelCtxs.put(label, altToContext[altNum]);
-				Set<Decl> decls = getDeclsForAltElements(altAST);
-				// we know which ctx to put in, so do it directly
-				for (Decl d : decls) altToContext[altNum].addDecl(d);
-=======
-		Map<String, List<Pair<Integer, AltAST>>> labels = r.getAltLabels();
-		if ( labels!=null ) {
-			for (Map.Entry<String, List<Pair<Integer, AltAST>>> entry : labels.entrySet()) {
+			for (Map.Entry<String, List<Tuple2<Integer, AltAST>>> entry : labels.entrySet()) {
 				String label = entry.getKey();
 				List<AltAST> alts = new ArrayList<AltAST>();
-				for (Pair<Integer, AltAST> pair : entry.getValue()) {
-					alts.add(pair.b);
+				for (Tuple2<Integer, AltAST> pair : entry.getValue()) {
+					alts.add(pair.getItem2());
 				}
 
 				Set<Decl> decls = getDeclsForAllElements(alts);
-				for (Pair<Integer, AltAST> pair : entry.getValue()) {
-					Integer altNum = pair.a;
+				for (Tuple2<Integer, AltAST> pair : entry.getValue()) {
+					Integer altNum = pair.getItem1();
 					altToContext[altNum] = new AltLabelStructDecl(factory, r, altNum, label);
 					if (!altLabelCtxs.containsKey(label)) {
 						altLabelCtxs.put(label, altToContext[altNum]);
@@ -199,7 +182,6 @@
 						altToContext[altNum].addDecl(d);
 					}
 				}
->>>>>>> 32adae76
 			}
 		}
 	}
@@ -270,35 +252,6 @@
 		}
 	}
 
-<<<<<<< HEAD
-	/** Get list of decls for token/rule refs.
-	 *  Single ref X becomes X() getter
-	 *  Multiple refs to X becomes List X() method, X(int i) method.
-	 *  Ref X in a loop then we get List X(), X(int i)
-	 *
-	 *  Does not gen labels for literals like '+', 'begin', ';', ...
- 	 */
-	public Set<Decl> getDeclsForAltElements(AltAST altAST) {
-		IntervalSet reftypes = new IntervalSet(RULE_REF,
-											   TOKEN_REF);
-		List<GrammarAST> refs = altAST.getNodesWithType(reftypes);
-		Set<Decl> decls = new HashSet<Decl>();
-		FrequencySet<String> freq = getElementFrequenciesForAlt(altAST);
-		for (GrammarAST t : refs) {
-			String refLabelName = t.getText();
-			if (freq.count(refLabelName)==0) {
-				continue;
-			}
-
-			boolean needList = freq.count(refLabelName)>1;
-			List<Decl> d = getDeclForAltElement(t, refLabelName, needList);
-			decls.addAll(d);
-		}
-		return decls;
-	}
-
-=======
->>>>>>> 32adae76
 	public List<Decl> getDeclForAltElement(GrammarAST t, String refLabelName, boolean needList) {
 		int lfIndex = refLabelName.indexOf(ATNSimulator.RULE_VARIANT_DELIMITER);
 		if (lfIndex >= 0) {
