/*
 * [The "BSD license"]
 *  Copyright (c) 2012 Terence Parr
 *  Copyright (c) 2012 Sam Harwell
 *  All rights reserved.
 *
 *  Redistribution and use in source and binary forms, with or without
 *  modification, are permitted provided that the following conditions
 *  are met:
 *
 *  1. Redistributions of source code must retain the above copyright
 *     notice, this list of conditions and the following disclaimer.
 *  2. Redistributions in binary form must reproduce the above copyright
 *     notice, this list of conditions and the following disclaimer in the
 *     documentation and/or other materials provided with the distribution.
 *  3. The name of the author may not be used to endorse or promote products
 *     derived from this software without specific prior written permission.
 *
 *  THIS SOFTWARE IS PROVIDED BY THE AUTHOR ``AS IS'' AND ANY EXPRESS OR
 *  IMPLIED WARRANTIES, INCLUDING, BUT NOT LIMITED TO, THE IMPLIED WARRANTIES
 *  OF MERCHANTABILITY AND FITNESS FOR A PARTICULAR PURPOSE ARE DISCLAIMED.
 *  IN NO EVENT SHALL THE AUTHOR BE LIABLE FOR ANY DIRECT, INDIRECT,
 *  INCIDENTAL, SPECIAL, EXEMPLARY, OR CONSEQUENTIAL DAMAGES (INCLUDING, BUT
 *  NOT LIMITED TO, PROCUREMENT OF SUBSTITUTE GOODS OR SERVICES; LOSS OF USE,
 *  DATA, OR PROFITS; OR BUSINESS INTERRUPTION) HOWEVER CAUSED AND ON ANY
 *  THEORY OF LIABILITY, WHETHER IN CONTRACT, STRICT LIABILITY, OR TORT
 *  (INCLUDING NEGLIGENCE OR OTHERWISE) ARISING IN ANY WAY OUT OF THE USE OF
 *  THIS SOFTWARE, EVEN IF ADVISED OF THE POSSIBILITY OF SUCH DAMAGE.
 */

package org.antlr.v4.codegen.model;

import org.antlr.v4.codegen.CodeGenerator;
import org.antlr.v4.codegen.OutputModelFactory;
import org.antlr.v4.codegen.model.chunk.ActionChunk;
import org.antlr.v4.codegen.model.chunk.ActionText;
import org.antlr.v4.tool.Grammar;
import org.antlr.v4.tool.LexerGrammar;
import org.antlr.v4.tool.Rule;

import java.io.File;
import java.util.Arrays;
import java.util.Collection;
import java.util.LinkedHashMap;
import java.util.Map;
import java.util.Set;

public class Lexer extends OutputModelObject {
	public String name;
	public String grammarFileName;
	public Map<String,Integer> tokens;
	public LexerFile file;
	public String[] tokenNames;
	public Set<String> ruleNames;
	public Collection<String> modes;
	public boolean abstractRecognizer;
	@ModelElement public ActionChunk superClass;

	@ModelElement public SerializedATN atn;
	@ModelElement public LinkedHashMap<Rule, RuleActionFunction> actionFuncs =
		new LinkedHashMap<Rule, RuleActionFunction>();
	@ModelElement public LinkedHashMap<Rule, RuleSempredFunction> sempredFuncs =
		new LinkedHashMap<Rule, RuleSempredFunction>();

	public Lexer(OutputModelFactory factory, LexerFile file) {
		this.factory = factory;
		this.file = file; // who contains us?
		Grammar g = factory.getGrammar();
		grammarFileName = new File(g.fileName).getName();
		name = g.getRecognizerName();
		tokens = new LinkedHashMap<String,Integer>();
		LexerGrammar lg = (LexerGrammar)g;
		atn = new SerializedATN(factory, lg.atn, Arrays.asList(g.getRuleNames()));
		modes = lg.modes.keySet();

		for (String t : g.tokenNameToTypeMap.keySet()) {
			Integer ttype = g.tokenNameToTypeMap.get(t);
			if ( ttype>0 ) tokens.put(t, ttype);
		}

		tokenNames = g.getTokenDisplayNames();
        for (int i = 0; i < tokenNames.length; i++) {
            if ( tokenNames[i]==null ) continue;
            CodeGenerator gen = factory.getGenerator();
            if ( tokenNames[i].charAt(0)=='\'' ) {
				boolean addQuotes = false;
				tokenNames[i] =
					gen.getTarget().getTargetStringLiteralFromANTLRStringLiteral(gen,
																			tokenNames[i],
																			addQuotes);
				tokenNames[i] = "\"'"+tokenNames[i]+"'\"";
            }
            else {
                tokenNames[i] = gen.getTarget().getTargetStringLiteralFromString(tokenNames[i], true);
            }
        }
		ruleNames = g.rules.keySet();

		if (g.getOptionString("superClass") != null) {
			superClass = new ActionText(null, g.getOptionString("superClass"));
		}
<<<<<<< HEAD
		else {
			superClass = new DefaultLexerSuperClass();
		}

		abstractRecognizer = g.isAbstract();
=======
>>>>>>> 633d4e2e
	}
}<|MERGE_RESOLUTION|>--- conflicted
+++ resolved
@@ -99,13 +99,7 @@
 		if (g.getOptionString("superClass") != null) {
 			superClass = new ActionText(null, g.getOptionString("superClass"));
 		}
-<<<<<<< HEAD
-		else {
-			superClass = new DefaultLexerSuperClass();
-		}
 
 		abstractRecognizer = g.isAbstract();
-=======
->>>>>>> 633d4e2e
 	}
 }