--- conflicted
+++ resolved
@@ -39,13 +39,9 @@
 import org.antlr.v4.parse.ANTLRParser;
 import org.antlr.v4.parse.GrammarASTAdaptor;
 import org.antlr.v4.parse.LeftRecursiveRuleWalker;
-<<<<<<< HEAD
+import org.antlr.v4.runtime.misc.IntervalSet;
 import org.antlr.v4.runtime.misc.Tuple;
 import org.antlr.v4.runtime.misc.Tuple2;
-=======
-import org.antlr.v4.runtime.misc.IntervalSet;
-import org.antlr.v4.runtime.misc.Pair;
->>>>>>> 10f45abb
 import org.antlr.v4.tool.ErrorType;
 import org.antlr.v4.tool.ast.AltAST;
 import org.antlr.v4.tool.ast.GrammarAST;
@@ -173,35 +169,6 @@
 		//System.out.println("binaryAlt " + alt + ": " + altText + ", rewrite=" + rewriteText);
 	}
 
-<<<<<<< HEAD
-	/** Convert e ? e : e  ->  ? e : e_[nextPrec] */
-	@Override
-	public void ternaryAlt(AltAST originalAltTree, int alt) {
-		AltAST altTree = (AltAST)originalAltTree.dupTree();
-		String altLabel = altTree.altLabel!=null ? altTree.altLabel.getText() : null;
-
-		GrammarAST lrlabel = stripLeftRecursion(altTree);
-		String label = lrlabel != null ? lrlabel.getText() : null;
-		if ( lrlabel!=null ) {
-			leftRecursiveRuleRefLabels.add(Tuple.create(lrlabel,altLabel));
-		}
-		stripAssocOptions(altTree);
-		stripAltLabel(altTree);
-
-		int nextPrec = nextPrecedence(alt);
-		altTree = addPrecedenceArgToLastRule(altTree, nextPrec);
-
-		String altText = text(altTree);
-		altText = altText.trim();
-		LeftRecursiveRuleAltInfo a =
-			new LeftRecursiveRuleAltInfo(alt, altText, label, altLabel, originalAltTree);
-		a.nextPrec = nextPrec;
-		ternaryAlts.put(alt, a);
-		//System.out.println("ternaryAlt " + alt + ": " + altText + ", rewrite=" + rewriteText);
-	}
-
-=======
->>>>>>> 10f45abb
 	@Override
 	public void prefixAlt(AltAST originalAltTree, int alt) {
 		AltAST altTree = (AltAST)originalAltTree.dupTree();
@@ -289,36 +256,18 @@
 
 	public AltAST addPrecedenceArgToRules(AltAST t, int prec) {
 		if ( t==null ) return null;
-<<<<<<< HEAD
-		for (GrammarAST rref : t.getNodesWithType(RULE_REF)) {
-			if ( rref.getText().equals(ruleName) ) {
-=======
 		// get all top-level rule refs from ALT
 		List<GrammarAST> outerAltRuleRefs = t.getNodesWithTypePreorderDFS(IntervalSet.of(RULE_REF));
 		for (GrammarAST rref : outerAltRuleRefs) {
 			boolean recursive = rref.getText().equals(ruleName);
 			boolean rightmost = rref == outerAltRuleRefs.get(outerAltRuleRefs.size()-1);
 			if ( recursive && rightmost ) {
->>>>>>> 10f45abb
 				rref.setText(ruleName+"<"+LeftRecursiveRuleTransformer.PRECEDENCE_OPTION_NAME+"="+prec+">");
 			}
 		}
 		return t;
 	}
 
-<<<<<<< HEAD
-	public AltAST addPrecedenceArgToLastRule(AltAST t, int prec) {
-		if ( t==null ) return null;
-		GrammarAST last = null;
-		for (GrammarAST rref : t.getNodesWithType(RULE_REF)) { last = rref; }
-		if ( last !=null && last.getText().equals(ruleName) ) {
-			last.setText(ruleName+"<"+LeftRecursiveRuleTransformer.PRECEDENCE_OPTION_NAME+"="+prec+">");
-		}
-		return t;
-	}
-
-=======
->>>>>>> 10f45abb
 	public void stripAssocOptions(GrammarAST t) {
 		if ( t==null ) return;
 		for (GrammarAST options : t.getNodesWithType(ELEMENT_OPTIONS)) {
