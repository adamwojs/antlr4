/*
 [The "BSD license"]
 Copyright (c) 2011 Terence Parr
 All rights reserved.

 Redistribution and use in source and binary forms, with or without
 modification, are permitted provided that the following conditions
 are met:

 1. Redistributions of source code must retain the above copyright
    notice, this list of conditions and the following disclaimer.
 2. Redistributions in binary form must reproduce the above copyright
    notice, this list of conditions and the following disclaimer in the
    documentation and/or other materials provided with the distribution.
 3. The name of the author may not be used to endorse or promote products
    derived from this software without specific prior written permission.

 THIS SOFTWARE IS PROVIDED BY THE AUTHOR ``AS IS'' AND ANY EXPRESS OR
 IMPLIED WARRANTIES, INCLUDING, BUT NOT LIMITED TO, THE IMPLIED WARRANTIES
 OF MERCHANTABILITY AND FITNESS FOR A PARTICULAR PURPOSE ARE DISCLAIMED.
 IN NO EVENT SHALL THE AUTHOR BE LIABLE FOR ANY DIRECT, INDIRECT,
 INCIDENTAL, SPECIAL, EXEMPLARY, OR CONSEQUENTIAL DAMAGES (INCLUDING, BUT
 NOT LIMITED TO, PROCUREMENT OF SUBSTITUTE GOODS OR SERVICES; LOSS OF USE,
 DATA, OR PROFITS; OR BUSINESS INTERRUPTION) HOWEVER CAUSED AND ON ANY
 THEORY OF LIABILITY, WHETHER IN CONTRACT, STRICT LIABILITY, OR TORT
 (INCLUDING NEGLIGENCE OR OTHERWISE) ARISING IN ANY WAY OUT OF THE USE OF
 THIS SOFTWARE, EVEN IF ADVISED OF THE POSSIBILITY OF SUCH DAMAGE.
 */

package org.antlr.v4.tool.interp;

import org.antlr.v4.Tool;
import org.antlr.v4.runtime.ANTLRInputStream;
import org.antlr.v4.runtime.CharStream;
import org.antlr.v4.runtime.CommonTokenFactory;
import org.antlr.v4.runtime.Lexer;
import org.antlr.v4.runtime.Token;
import org.antlr.v4.runtime.TokenFactory;
import org.antlr.v4.runtime.TokenSource;
import org.antlr.v4.runtime.atn.LexerATNSimulator;
import org.antlr.v4.tool.LexerGrammar;

public class LexerInterpreter implements TokenSource<Token> {
	protected LexerGrammar g;
	protected LexerATNSimulator interp;
	protected CharStream input;

	/** How to create token objects */
<<<<<<< HEAD
	protected TokenFactory<? extends Token> _factory = CommonTokenFactory.DEFAULT;
=======
	protected TokenFactory<?> _factory = CommonTokenFactory.DEFAULT;

	protected final DFA[] _decisionToDFA = new DFA[1];
	protected final PredictionContextCache _sharedContextCache =
		new PredictionContextCache();
>>>>>>> 05f1dc0d

	public LexerInterpreter(LexerGrammar g, String inputString) {
		this(g);
		setInput(inputString);
	}

	public LexerInterpreter(LexerGrammar g) {
		Tool antlr = new Tool();
		antlr.process(g,false);
		interp = new LexerATNSimulator(g.atn);
	}

	public void setInput(String inputString) {
		input = new ANTLRInputStream(inputString);
	}

	public void setInput(CharStream input) {
		this.input = input;
	}

	@Override
	public String getSourceName() {	return g.name; }

	@Override
	public TokenFactory<? extends Token> getTokenFactory() {
		return _factory;
	}

	@Override
	public void setTokenFactory(TokenFactory<? extends Token> factory) {
		_factory = factory != null ? factory : CommonTokenFactory.DEFAULT;
	}

	@Override
	public TokenFactory<?> getTokenFactory() {
		return _factory;
	}

	@Override
	public int getCharPositionInLine() {
		return 0;
	}

	@Override
	public int getLine() {
		return 0;
	}

	@Override
	public CharStream getInputStream() {
		return input;
	}

	@Override
	public Token nextToken() {
		// TODO: Deal with off channel tokens
		int start = input.index();
		int tokenStartCharPositionInLine = interp.getCharPositionInLine();
		int tokenStartLine = interp.getLine();
		int mark = input.mark(); // make sure unuffered stream holds chars long enough to get text
		try {
			int ttype = interp.match(input, Lexer.DEFAULT_MODE);
			int stop = input.index()-1;

			return _factory.create(this, ttype, null, Token.DEFAULT_CHANNEL, start, stop,
								   tokenStartLine, tokenStartCharPositionInLine);
		}
		finally {
			input.release(mark);
		}
	}
}<|MERGE_RESOLUTION|>--- conflicted
+++ resolved
@@ -46,15 +46,7 @@
 	protected CharStream input;
 
 	/** How to create token objects */
-<<<<<<< HEAD
 	protected TokenFactory<? extends Token> _factory = CommonTokenFactory.DEFAULT;
-=======
-	protected TokenFactory<?> _factory = CommonTokenFactory.DEFAULT;
-
-	protected final DFA[] _decisionToDFA = new DFA[1];
-	protected final PredictionContextCache _sharedContextCache =
-		new PredictionContextCache();
->>>>>>> 05f1dc0d
 
 	public LexerInterpreter(LexerGrammar g, String inputString) {
 		this(g);
@@ -86,11 +78,6 @@
 	@Override
 	public void setTokenFactory(TokenFactory<? extends Token> factory) {
 		_factory = factory != null ? factory : CommonTokenFactory.DEFAULT;
-	}
-
-	@Override
-	public TokenFactory<?> getTokenFactory() {
-		return _factory;
 	}
 
 	@Override
