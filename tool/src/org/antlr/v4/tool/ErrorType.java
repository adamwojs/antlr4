--- conflicted
+++ resolved
@@ -425,12 +425,8 @@
 	 *
 	 * @deprecated This warning is no longer applicable with the current syntax for specifying associativity.
 	 */
-<<<<<<< HEAD
+	@Deprecated
 	ALL_OPS_NEED_SAME_ASSOC(118, "all operators of alt '<arg>' of left-recursive rule must have same associativity", ErrorSeverity.WARNING),
-=======
-	@Deprecated
-	ALL_OPS_NEED_SAME_ASSOC(118, "all operators of alt <arg> of left-recursive rule must have same associativity", ErrorSeverity.WARNING),
->>>>>>> 3565c36d
 	/**
 	 * Compiler Error 119.
 	 *
