/*
 * [The "BSD license"]
 *  Copyright (c) 2012 Terence Parr
 *  Copyright (c) 2012 Sam Harwell
 *  All rights reserved.
 *
 *  Redistribution and use in source and binary forms, with or without
 *  modification, are permitted provided that the following conditions
 *  are met:
 *
 *  1. Redistributions of source code must retain the above copyright
 *     notice, this list of conditions and the following disclaimer.
 *  2. Redistributions in binary form must reproduce the above copyright
 *     notice, this list of conditions and the following disclaimer in the
 *     documentation and/or other materials provided with the distribution.
 *  3. The name of the author may not be used to endorse or promote products
 *     derived from this software without specific prior written permission.
 *
 *  THIS SOFTWARE IS PROVIDED BY THE AUTHOR ``AS IS'' AND ANY EXPRESS OR
 *  IMPLIED WARRANTIES, INCLUDING, BUT NOT LIMITED TO, THE IMPLIED WARRANTIES
 *  OF MERCHANTABILITY AND FITNESS FOR A PARTICULAR PURPOSE ARE DISCLAIMED.
 *  IN NO EVENT SHALL THE AUTHOR BE LIABLE FOR ANY DIRECT, INDIRECT,
 *  INCIDENTAL, SPECIAL, EXEMPLARY, OR CONSEQUENTIAL DAMAGES (INCLUDING, BUT
 *  NOT LIMITED TO, PROCUREMENT OF SUBSTITUTE GOODS OR SERVICES; LOSS OF USE,
 *  DATA, OR PROFITS; OR BUSINESS INTERRUPTION) HOWEVER CAUSED AND ON ANY
 *  THEORY OF LIABILITY, WHETHER IN CONTRACT, STRICT LIABILITY, OR TORT
 *  (INCLUDING NEGLIGENCE OR OTHERWISE) ARISING IN ANY WAY OUT OF THE USE OF
 *  THIS SOFTWARE, EVEN IF ADVISED OF THE POSSIBILITY OF SUCH DAMAGE.
 */

package org.antlr.v4.automata;

import org.antlr.v4.misc.Utils;
import org.antlr.v4.parse.ANTLRParser;
import org.antlr.v4.runtime.atn.ATN;
import org.antlr.v4.runtime.atn.ATNSimulator;
import org.antlr.v4.runtime.atn.ATNState;
import org.antlr.v4.runtime.atn.ActionTransition;
import org.antlr.v4.runtime.atn.AtomTransition;
import org.antlr.v4.runtime.atn.BlockStartState;
import org.antlr.v4.runtime.atn.DecisionState;
import org.antlr.v4.runtime.atn.LoopEndState;
import org.antlr.v4.runtime.atn.PrecedencePredicateTransition;
import org.antlr.v4.runtime.atn.PredicateTransition;
import org.antlr.v4.runtime.atn.RangeTransition;
import org.antlr.v4.runtime.atn.RuleStartState;
import org.antlr.v4.runtime.atn.RuleTransition;
import org.antlr.v4.runtime.atn.SetTransition;
import org.antlr.v4.runtime.atn.Transition;
import org.antlr.v4.runtime.misc.IntegerList;
import org.antlr.v4.runtime.misc.Interval;
import org.antlr.v4.runtime.misc.IntervalSet;
import org.antlr.v4.tool.Grammar;
import org.antlr.v4.tool.Rule;

import java.io.InvalidClassException;
import java.util.ArrayList;
import java.util.List;

public class ATNSerializer {
	public Grammar g;
	public ATN atn;
	public List<IntervalSet> sets = new ArrayList<IntervalSet>();

	public ATNSerializer(Grammar g, ATN atn) {
		this.g = g;
		this.atn = atn;
	}

	/** Serialize state descriptors, edge descriptors, and decision->state map
	 *  into list of ints:
	 *
	 * 		grammar-type, (ANTLRParser.LEXER, ...)
	 *  	max token type,
	 *  	num states,
	 *  	state-0-type ruleIndex, state-1-type ruleIndex, ... state-i-type ruleIndex optional-arg ...
	 *  	num rules,
	 *  	rule-1-start-state rule-1-args, rule-2-start-state  rule-2-args, ...
	 *  	(args are token type,actionIndex in lexer else 0,0)
	 *      num modes,
	 *      mode-0-start-state, mode-1-start-state, ... (parser has 0 modes)
	 *      num sets
	 *      set-0-interval-count intervals, set-1-interval-count intervals, ...
	 *  	num total edges,
	 *      src, trg, edge-type, edge arg1, optional edge arg2 (present always), ...
	 *      num decisions,
	 *      decision-0-start-state, decision-1-start-state, ...
	 *
	 *  Convenient to pack into unsigned shorts to make as Java string.
	 */
	public IntegerList serialize() {
		IntegerList data = new IntegerList();
		data.add(ATNSimulator.SERIALIZED_VERSION);
		// convert grammar type to ATN const to avoid dependence on ANTLRParser
		switch (g.getType()) {
		case ANTLRParser.LEXER:
			data.add(ATN.LEXER);
			break;

		case ANTLRParser.PARSER:
		case ANTLRParser.COMBINED:
			data.add(ATN.PARSER);
			break;

		default:
			throw new UnsupportedOperationException("Invalid grammar type.");
		}

		data.add(g.getMaxTokenType());
		int nedges = 0;

		// dump states, count edges and collect sets while doing so
		IntegerList nonGreedyStates = new IntegerList();
<<<<<<< HEAD
		IntegerList precedenceStates = new IntegerList();
=======
		IntegerList sllStates = new IntegerList();
>>>>>>> 781d79e0
		data.add(atn.states.size());
		for (ATNState s : atn.states) {
			if ( s==null ) { // might be optimized away
				data.add(ATNState.INVALID_TYPE);
				continue;
			}

			int stateType = s.getStateType();
			if (s instanceof DecisionState) {
				DecisionState decisionState = (DecisionState)s;
				if (decisionState.nonGreedy) {
					nonGreedyStates.add(s.stateNumber);
				}

				if (decisionState.sll) {
					sllStates.add(s.stateNumber);
				}
			}

			if (s instanceof RuleStartState && ((RuleStartState)s).isPrecedenceRule) {
				precedenceStates.add(s.stateNumber);
			}

			data.add(stateType);
			data.add(s.ruleIndex);
			if ( s.getStateType() == ATNState.LOOP_END ) {
				data.add(((LoopEndState)s).loopBackState.stateNumber);
			}
			else if ( s instanceof BlockStartState ) {
				data.add(((BlockStartState)s).endState.stateNumber);
			}

			if (s.getStateType() != ATNState.RULE_STOP) {
				// the deserializer can trivially derive these edges, so there's no need to serialize them
				nedges += s.getNumberOfTransitions();
			}

			for (int i=0; i<s.getNumberOfTransitions(); i++) {
				Transition t = s.transition(i);
				int edgeType = Transition.serializationTypes.get(t.getClass());
				if ( edgeType == Transition.SET || edgeType == Transition.NOT_SET ) {
					SetTransition st = (SetTransition)t;
					sets.add(st.set);
				}
			}
		}

		// non-greedy states
		data.add(nonGreedyStates.size());
		for (int i = 0; i < nonGreedyStates.size(); i++) {
			data.add(nonGreedyStates.get(i));
		}

<<<<<<< HEAD
		// precedence states
		data.add(precedenceStates.size());
		for (int i = 0; i < precedenceStates.size(); i++) {
			data.add(precedenceStates.get(i));
=======
		// SLL decisions
		data.add(sllStates.size());
		for (int i = 0; i < sllStates.size(); i++) {
			data.add(sllStates.get(i));
>>>>>>> 781d79e0
		}

		int nrules = atn.ruleToStartState.length;
		data.add(nrules);
		for (int r=0; r<nrules; r++) {
			ATNState ruleStartState = atn.ruleToStartState[r];
			data.add(ruleStartState.stateNumber);
			boolean leftFactored = g.getRule(ruleStartState.ruleIndex).name.indexOf(ATNSimulator.RULE_VARIANT_DELIMITER) >= 0;
			data.add(leftFactored ? 1 : 0);
			if ( g.isLexer() ) {
				data.add(atn.ruleToTokenType[r]);
				String ruleName = g.rules.getKey(r);
				Rule rule = g.getRule(ruleName);
				data.add(rule.actionIndex);
			}
		}

		int nmodes = atn.modeToStartState.size();
		data.add(nmodes);
		if ( nmodes>0 ) {
			for (ATNState modeStartState : atn.modeToStartState) {
				data.add(modeStartState.stateNumber);
			}
		}

		int nsets = sets.size();
		data.add(nsets);
		for (IntervalSet set : sets) {
			data.add(set.getIntervals().size());
			for (Interval I : set.getIntervals()) {
				data.add(I.a);
				data.add(I.b);
			}
		}

		data.add(nedges);
		int setIndex = 0;
		for (ATNState s : atn.states) {
			if ( s==null ) {
				// might be optimized away
				continue;
			}

			if (s.getStateType() == ATNState.RULE_STOP) {
				continue;
			}

			for (int i=0; i<s.getNumberOfTransitions(); i++) {
				Transition t = s.transition(i);

				if (atn.states.get(t.target.stateNumber) == null) {
					throw new IllegalStateException("Cannot serialize a transition to a removed state.");
				}

				int src = s.stateNumber;
				int trg = t.target.stateNumber;
				int edgeType = Transition.serializationTypes.get(t.getClass());
				int arg1 = 0;
				int arg2 = 0;
				int arg3 = 0;
				switch ( edgeType ) {
					case Transition.RULE :
						trg = ((RuleTransition)t).followState.stateNumber;
						arg1 = ((RuleTransition)t).target.stateNumber;
						arg2 = ((RuleTransition)t).ruleIndex;
						arg3 = ((RuleTransition)t).precedence;
						break;
					case Transition.PRECEDENCE:
						PrecedencePredicateTransition ppt = (PrecedencePredicateTransition)t;
						arg1 = ppt.precedence;
						break;
					case Transition.PREDICATE :
						PredicateTransition pt = (PredicateTransition)t;
						arg1 = pt.ruleIndex;
						arg2 = pt.predIndex;
						arg3 = pt.isCtxDependent ? 1 : 0 ;
						break;
					case Transition.RANGE :
						arg1 = ((RangeTransition)t).from;
						arg2 = ((RangeTransition)t).to;
						break;
					case Transition.ATOM :
						arg1 = ((AtomTransition)t).label;
						break;
					case Transition.ACTION :
						ActionTransition at = (ActionTransition)t;
						arg1 = at.ruleIndex;
						arg2 = at.actionIndex;
						arg3 = at.isCtxDependent ? 1 : 0 ;
						break;
					case Transition.SET :
						arg1 = setIndex++;
						break;
					case Transition.NOT_SET :
						arg1 = setIndex++;
						break;
					case Transition.WILDCARD :
						break;
				}
				data.add(src);
				data.add(trg);
				data.add(edgeType);
				data.add(arg1);
				data.add(arg2);
				data.add(arg3);
			}
		}
		int ndecisions = atn.decisionToState.size();
		data.add(ndecisions);
		for (DecisionState decStartState : atn.decisionToState) {
			data.add(decStartState.stateNumber);
		}
		return data;
	}

	public String decode(char[] data) {
		StringBuilder buf = new StringBuilder();
		int p = 0;
		int version = ATNSimulator.toInt(data[p++]);
		if (version != ATNSimulator.SERIALIZED_VERSION) {
			String reason = String.format("Could not deserialize ATN with version %d (expected %d).", version, ATNSimulator.SERIALIZED_VERSION);
			throw new UnsupportedOperationException(new InvalidClassException(ATN.class.getName(), reason));
		}

		int grammarType = ATNSimulator.toInt(data[p++]);
		int maxType = ATNSimulator.toInt(data[p++]);
		buf.append("max type ").append(maxType).append("\n");
		int nstates = ATNSimulator.toInt(data[p++]);
		for (int i=1; i<=nstates; i++) {
			int stype = ATNSimulator.toInt(data[p++]);
            if ( stype==ATNState.INVALID_TYPE ) continue; // ignore bad type of states
			int ruleIndex = ATNSimulator.toInt(data[p++]);
			String arg = "";
			if ( stype == ATNState.LOOP_END ) {
				int loopBackStateNumber = ATNSimulator.toInt(data[p++]);
				arg = " "+loopBackStateNumber;
			}
			else if ( stype == ATNState.PLUS_BLOCK_START || stype == ATNState.STAR_BLOCK_START || stype == ATNState.BLOCK_START ) {
				int endStateNumber = ATNSimulator.toInt(data[p++]);
				arg = " "+endStateNumber;
			}
			buf.append(i - 1).append(":")
				.append(ATNState.serializationNames.get(stype)).append(" ")
				.append(ruleIndex).append(arg).append("\n");
		}

		int numNonGreedyStates = ATNSimulator.toInt(data[p++]);
		for (int i = 0; i < numNonGreedyStates; i++) {
			int stateNumber = ATNSimulator.toInt(data[p++]);
		}
<<<<<<< HEAD
		int numPrecedenceStates = ATNSimulator.toInt(data[p++]);
		for (int i = 0; i < numPrecedenceStates; i++) {
			int stateNumber = ATNSimulator.toInt(data[p++]);
		}
=======

		int numSllStates = ATNSimulator.toInt(data[p++]);
		for (int i = 0; i < numSllStates; i++) {
			int stateNumber = ATNSimulator.toInt(data[p++]);
		}

>>>>>>> 781d79e0
		int nrules = ATNSimulator.toInt(data[p++]);
		for (int i=0; i<nrules; i++) {
			int s = ATNSimulator.toInt(data[p++]);
			@SuppressWarnings("unused")
			boolean leftFactored = ATNSimulator.toInt(data[p++]) != 0;
            if ( g.isLexer() ) {
                int arg1 = ATNSimulator.toInt(data[p++]);
                int arg2 = ATNSimulator.toInt(data[p++]);
                buf.append("rule ").append(i).append(":").append(s).append(" ").append(arg1).append(",").append(arg2).append('\n');
            }
            else {
                buf.append("rule ").append(i).append(":").append(s).append('\n');
            }
		}
		int nmodes = ATNSimulator.toInt(data[p++]);
		for (int i=0; i<nmodes; i++) {
			int s = ATNSimulator.toInt(data[p++]);
			buf.append("mode ").append(i).append(":").append(s).append('\n');
		}
		int nsets = ATNSimulator.toInt(data[p++]);
		for (int i=1; i<=nsets; i++) {
			int nintervals = ATNSimulator.toInt(data[p++]);
			buf.append(i-1).append(":");
			for (int j=1; j<=nintervals; j++) {
				if ( j>1 ) buf.append(", ");
				buf.append(getTokenName(ATNSimulator.toInt(data[p]))).append("..").append(getTokenName(ATNSimulator.toInt(data[p + 1])));
				p += 2;
			}
			buf.append("\n");
		}
		int nedges = ATNSimulator.toInt(data[p++]);
		for (int i=1; i<=nedges; i++) {
			int src = ATNSimulator.toInt(data[p]);
			int trg = ATNSimulator.toInt(data[p + 1]);
			int ttype = ATNSimulator.toInt(data[p + 2]);
			int arg1 = ATNSimulator.toInt(data[p + 3]);
			int arg2 = ATNSimulator.toInt(data[p + 4]);
			int arg3 = ATNSimulator.toInt(data[p + 5]);
			buf.append(src).append("->").append(trg)
				.append(" ").append(Transition.serializationNames.get(ttype))
				.append(" ").append(arg1).append(",").append(arg2).append(",").append(arg3)
				.append("\n");
			p += 6;
		}
		int ndecisions = ATNSimulator.toInt(data[p++]);
		for (int i=1; i<=ndecisions; i++) {
			int s = ATNSimulator.toInt(data[p++]);
			buf.append(i-1).append(":").append(s).append("\n");
		}
		return buf.toString();
	}

	public String getTokenName(int t) {
		if ( t==-1 ) return "EOF";
		if ( g!=null ) return g.getTokenDisplayName(t);
		return String.valueOf(t);
	}

	/** Used by Java target to encode short/int array as chars in string. */
	public static String getSerializedAsString(Grammar g, ATN atn) {
		return new String(Utils.toCharArray(getSerialized(g, atn)));
	}

	public static IntegerList getSerialized(Grammar g, ATN atn) {
		return new ATNSerializer(g, atn).serialize();
	}

	public static char[] getSerializedAsChars(Grammar g, ATN atn) {
		return Utils.toCharArray(new ATNSerializer(g, atn).serialize());
	}

	public static String getDecoded(Grammar g, ATN atn) {
		IntegerList serialized = getSerialized(g, atn);
		char[] data = Utils.toCharArray(serialized);
		return new ATNSerializer(g, atn).decode(data);
	}
}<|MERGE_RESOLUTION|>--- conflicted
+++ resolved
@@ -111,11 +111,8 @@
 
 		// dump states, count edges and collect sets while doing so
 		IntegerList nonGreedyStates = new IntegerList();
-<<<<<<< HEAD
+		IntegerList sllStates = new IntegerList();
 		IntegerList precedenceStates = new IntegerList();
-=======
-		IntegerList sllStates = new IntegerList();
->>>>>>> 781d79e0
 		data.add(atn.states.size());
 		for (ATNState s : atn.states) {
 			if ( s==null ) { // might be optimized away
@@ -169,17 +166,16 @@
 			data.add(nonGreedyStates.get(i));
 		}
 
-<<<<<<< HEAD
+		// SLL decisions
+		data.add(sllStates.size());
+		for (int i = 0; i < sllStates.size(); i++) {
+			data.add(sllStates.get(i));
+		}
+
 		// precedence states
 		data.add(precedenceStates.size());
 		for (int i = 0; i < precedenceStates.size(); i++) {
 			data.add(precedenceStates.get(i));
-=======
-		// SLL decisions
-		data.add(sllStates.size());
-		for (int i = 0; i < sllStates.size(); i++) {
-			data.add(sllStates.get(i));
->>>>>>> 781d79e0
 		}
 
 		int nrules = atn.ruleToStartState.length;
@@ -330,19 +326,17 @@
 		for (int i = 0; i < numNonGreedyStates; i++) {
 			int stateNumber = ATNSimulator.toInt(data[p++]);
 		}
-<<<<<<< HEAD
+
+		int numSllStates = ATNSimulator.toInt(data[p++]);
+		for (int i = 0; i < numSllStates; i++) {
+			int stateNumber = ATNSimulator.toInt(data[p++]);
+		}
+
 		int numPrecedenceStates = ATNSimulator.toInt(data[p++]);
 		for (int i = 0; i < numPrecedenceStates; i++) {
 			int stateNumber = ATNSimulator.toInt(data[p++]);
 		}
-=======
-
-		int numSllStates = ATNSimulator.toInt(data[p++]);
-		for (int i = 0; i < numSllStates; i++) {
-			int stateNumber = ATNSimulator.toInt(data[p++]);
-		}
-
->>>>>>> 781d79e0
+
 		int nrules = ATNSimulator.toInt(data[p++]);
 		for (int i=0; i<nrules; i++) {
 			int s = ATNSimulator.toInt(data[p++]);
