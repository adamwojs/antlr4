/*
 * [The "BSD license"]
 *  Copyright (c) 2013 Terence Parr
 *  Copyright (c) 2013 Sam Harwell
 *  All rights reserved.
 *
 *  Redistribution and use in source and binary forms, with or without
 *  modification, are permitted provided that the following conditions
 *  are met:
 *
 *  1. Redistributions of source code must retain the above copyright
 *     notice, this list of conditions and the following disclaimer.
 *  2. Redistributions in binary form must reproduce the above copyright
 *     notice, this list of conditions and the following disclaimer in the
 *     documentation and/or other materials provided with the distribution.
 *  3. The name of the author may not be used to endorse or promote products
 *     derived from this software without specific prior written permission.
 *
 *  THIS SOFTWARE IS PROVIDED BY THE AUTHOR ``AS IS'' AND ANY EXPRESS OR
 *  IMPLIED WARRANTIES, INCLUDING, BUT NOT LIMITED TO, THE IMPLIED WARRANTIES
 *  OF MERCHANTABILITY AND FITNESS FOR A PARTICULAR PURPOSE ARE DISCLAIMED.
 *  IN NO EVENT SHALL THE AUTHOR BE LIABLE FOR ANY DIRECT, INDIRECT,
 *  INCIDENTAL, SPECIAL, EXEMPLARY, OR CONSEQUENTIAL DAMAGES (INCLUDING, BUT
 *  NOT LIMITED TO, PROCUREMENT OF SUBSTITUTE GOODS OR SERVICES; LOSS OF USE,
 *  DATA, OR PROFITS; OR BUSINESS INTERRUPTION) HOWEVER CAUSED AND ON ANY
 *  THEORY OF LIABILITY, WHETHER IN CONTRACT, STRICT LIABILITY, OR TORT
 *  (INCLUDING NEGLIGENCE OR OTHERWISE) ARISING IN ANY WAY OUT OF THE USE OF
 *  THIS SOFTWARE, EVEN IF ADVISED OF THE POSSIBILITY OF SUCH DAMAGE.
 */
using System;
using System.Collections.Concurrent;
using System.Collections.Generic;
using Antlr4.Runtime.Atn;
using Antlr4.Runtime.Dfa;
using Antlr4.Runtime.Misc;
using Antlr4.Runtime.Sharpen;
<<<<<<< HEAD
using Interlocked = System.Threading.Interlocked;
=======
>>>>>>> 9a23a7f3

namespace Antlr4.Runtime.Dfa
{
    public class DFA
    {
        /// <summary>A set of all DFA states.</summary>
        /// <remarks>
        /// A set of all DFA states. Use
<<<<<<< HEAD
        /// <see cref="System.Collections.Generic.IDictionary{TKey, TValue}">IDictionary&lt;TKey, TValue&gt;</see>
        /// so we can get old state back
        /// (
        /// <see cref="HashSet{T}">HashSet&lt;T&gt;</see>
=======
        /// <see cref="System.Collections.IDictionary{K, V}"/>
        /// so we can get old state back
        /// (
        /// <see cref="Antlr4.Runtime.Sharpen.ISet{E}"/>
>>>>>>> 9a23a7f3
        /// only allows you to see if it's there).
        /// </remarks>
        [NotNull]
        public readonly ConcurrentDictionary<DFAState, DFAState> states = new ConcurrentDictionary<DFAState, DFAState>();

        [NotNull]
        public readonly AtomicReference<DFAState> s0 = new AtomicReference<DFAState>();

        [NotNull]
        public readonly AtomicReference<DFAState> s0full = new AtomicReference<DFAState>();

        public readonly int decision;

        /// <summary>From which ATN state did we create this DFA?</summary>
        [NotNull]
        public readonly ATNState atnStartState;

        private int nextStateNumber;

        /// <summary>
        /// <code>true</code>
        /// if this DFA is for a precedence decision; otherwise,
        /// <code>false</code>
<<<<<<< HEAD
        /// . This is the backing field for <see cref="IsPrecedenceDfa"/>.
=======
        /// . This is the backing field for
        /// <see cref="IsPrecedenceDfa()"/>
        /// ,
        /// <see cref="IsPrecedenceDfa(bool)"/>
        /// .
>>>>>>> 9a23a7f3
        /// </summary>
        private volatile bool precedenceDfa;

        public DFA(ATNState atnStartState)
            : this(atnStartState, 0)
        {
        }

        public DFA(ATNState atnStartState, int decision)
        {
            this.atnStartState = atnStartState;
            this.decision = decision;
        }

        /// <summary>Gets whether this DFA is a precedence DFA.</summary>
        /// <remarks>
        /// Gets whether this DFA is a precedence DFA. Precedence DFAs use a special
        /// start state
        /// <see cref="s0"/>
        /// which is not stored in
        /// <see cref="states"/>
        /// . The
<<<<<<< HEAD
        /// <see cref="DFAState.edges"/>
=======
        /// <see cref="DFAState#edges"/>
>>>>>>> 9a23a7f3
        /// array for this start state contains outgoing edges
        /// supplying individual start states corresponding to specific precedence
        /// values.
        /// </remarks>
        /// <returns>
        /// 
        /// <code>true</code>
        /// if this is a precedence DFA; otherwise,
        /// <code>false</code>
        /// .
        /// </returns>
        /// <seealso cref="Antlr4.Runtime.Parser.Precedence()"/>
        /// <summary>Sets whether this is a precedence DFA.</summary>
        /// <remarks>
        /// Sets whether this is a precedence DFA. If the specified value differs
        /// from the current DFA configuration, the following actions are taken;
        /// otherwise no changes are made to the current DFA.
        /// <ul>
        /// <li>The
        /// <see cref="states"/>
        /// map is cleared</li>
        /// <li>If
        /// <code>precedenceDfa</code>
        /// is
        /// <code>false</code>
        /// , the initial state
        /// <see cref="s0"/>
        /// is set to
        /// <code>null</code>
        /// ; otherwise, it is initialized to a new
        /// <see cref="DFAState"/>
        /// with an empty outgoing
<<<<<<< HEAD
        /// <see cref="DFAState.edges"/>
=======
        /// <see cref="DFAState#edges"/>
>>>>>>> 9a23a7f3
        /// array to
        /// store the start states for individual precedence values.</li>
        /// <li>The
        /// <see cref="precedenceDfa"/>
        /// field is updated</li>
        /// </ul>
        /// </remarks>
        /// <value>
        /// 
        /// <code>true</code>
        /// if this is a precedence DFA; otherwise,
        /// <code>false</code>
        /// </value>
        public bool IsPrecedenceDfa
        {
            get
            {
                return precedenceDfa;
            }
            set
            {
                bool precedenceDfa = value;
                // s0.get() and s0full.get() are never null for a precedence DFA
                // s0full.get() is never null for a precedence DFA
                // s0.get() is never null for a precedence DFA
                lock (this)
                {
                    if (this.precedenceDfa != precedenceDfa)
                    {
                        this.states.Clear();
                        if (precedenceDfa)
                        {
                            DFAState precedenceState = new DFAState(new ATNConfigSet(), 0, 200);
                            precedenceState.isAcceptState = false;
                            this.s0.Set(precedenceState);
                            DFAState fullContextPrecedenceState = new DFAState(new ATNConfigSet(), 0, 200);
                            fullContextPrecedenceState.isAcceptState = false;
                            this.s0full.Set(fullContextPrecedenceState);
                        }
                        else
                        {
                            this.s0.Set(null);
                            this.s0full.Set(null);
                        }
                        this.precedenceDfa = precedenceDfa;
                    }
                }
            }
        }

        /// <summary>Get the start state for a specific precedence value.</summary>
        /// <remarks>Get the start state for a specific precedence value.</remarks>
        /// <param name="precedence">The current precedence.</param>
        /// <returns>
        /// The start state corresponding to the specified precedence, or
        /// <code>null</code>
        /// if no start state exists for the specified precedence.
        /// </returns>
        /// <exception cref="System.InvalidOperationException">if this is not a precedence DFA.</exception>
        /// <seealso cref="IsPrecedenceDfa()"/>
        public DFAState GetPrecedenceStartState(int precedence, bool fullContext)
        {
            if (!IsPrecedenceDfa)
            {
                throw new InvalidOperationException("Only precedence DFAs may contain a precedence start state.");
            }
            if (fullContext)
            {
                return s0full.Get().GetTarget(precedence);
            }
            else
            {
                return s0.Get().GetTarget(precedence);
            }
        }

        /// <summary>Set the start state for a specific precedence value.</summary>
        /// <remarks>Set the start state for a specific precedence value.</remarks>
        /// <param name="precedence">The current precedence.</param>
        /// <param name="startState">
        /// The start state corresponding to the specified
        /// precedence.
        /// </param>
        /// <exception cref="System.InvalidOperationException">if this is not a precedence DFA.</exception>
        /// <seealso cref="IsPrecedenceDfa()"/>
        public void SetPrecedenceStartState(int precedence, bool fullContext, DFAState startState)
        {
            if (!IsPrecedenceDfa)
            {
                throw new InvalidOperationException("Only precedence DFAs may contain a precedence start state.");
            }
            if (precedence < 0)
            {
                return;
            }
            if (fullContext)
            {
                lock (s0full)
                {
                    s0full.Get().SetTarget(precedence, startState);
                }
            }
            else
            {
                lock (s0)
                {
                    s0.Get().SetTarget(precedence, startState);
                }
            }
        }

        public virtual bool IsEmpty
        {
            get
            {
                if (IsPrecedenceDfa)
                {
                    return s0.Get().EdgeMap.Count == 0 && s0full.Get().EdgeMap.Count == 0;
                }
                return s0.Get() == null && s0full.Get() == null;
            }
        }

        public virtual bool IsContextSensitive
        {
            get
            {
                if (IsPrecedenceDfa)
                {
                    return s0full.Get().EdgeMap.Count != 0;
                }
                return s0full.Get() != null;
            }
        }

        public virtual DFAState AddState(DFAState state)
        {
            state.stateNumber = Interlocked.Increment(ref nextStateNumber) - 1;
            return states.GetOrAdd(state, state);
        }

        public override string ToString()
        {
            return ToString(null);
        }

        public virtual string ToString(string[] tokenNames)
        {
            if (s0.Get() == null)
            {
                return string.Empty;
            }
            DFASerializer serializer = new DFASerializer(this, tokenNames);
            return serializer.ToString();
        }

        public virtual string ToString(string[] tokenNames, string[] ruleNames)
        {
            if (s0.Get() == null)
            {
                return string.Empty;
            }
            DFASerializer serializer = new DFASerializer(this, tokenNames, ruleNames, atnStartState.atn);
            return serializer.ToString();
        }

        public virtual string ToLexerString()
        {
            if (s0.Get() == null)
            {
                return string.Empty;
            }
            DFASerializer serializer = new LexerDFASerializer(this);
            return serializer.ToString();
        }
    }
}<|MERGE_RESOLUTION|>--- conflicted
+++ resolved
@@ -34,10 +34,7 @@
 using Antlr4.Runtime.Dfa;
 using Antlr4.Runtime.Misc;
 using Antlr4.Runtime.Sharpen;
-<<<<<<< HEAD
 using Interlocked = System.Threading.Interlocked;
-=======
->>>>>>> 9a23a7f3
 
 namespace Antlr4.Runtime.Dfa
 {
@@ -46,17 +43,10 @@
         /// <summary>A set of all DFA states.</summary>
         /// <remarks>
         /// A set of all DFA states. Use
-<<<<<<< HEAD
-        /// <see cref="System.Collections.Generic.IDictionary{TKey, TValue}">IDictionary&lt;TKey, TValue&gt;</see>
+        /// <see cref="System.Collections.Generic.IDictionary{K, V}"/>
         /// so we can get old state back
         /// (
-        /// <see cref="HashSet{T}">HashSet&lt;T&gt;</see>
-=======
-        /// <see cref="System.Collections.IDictionary{K, V}"/>
-        /// so we can get old state back
-        /// (
-        /// <see cref="Antlr4.Runtime.Sharpen.ISet{E}"/>
->>>>>>> 9a23a7f3
+        /// <see cref="HashSet{T}"/>
         /// only allows you to see if it's there).
         /// </remarks>
         [NotNull]
@@ -80,15 +70,7 @@
         /// <code>true</code>
         /// if this DFA is for a precedence decision; otherwise,
         /// <code>false</code>
-<<<<<<< HEAD
         /// . This is the backing field for <see cref="IsPrecedenceDfa"/>.
-=======
-        /// . This is the backing field for
-        /// <see cref="IsPrecedenceDfa()"/>
-        /// ,
-        /// <see cref="IsPrecedenceDfa(bool)"/>
-        /// .
->>>>>>> 9a23a7f3
         /// </summary>
         private volatile bool precedenceDfa;
 
@@ -111,11 +93,7 @@
         /// which is not stored in
         /// <see cref="states"/>
         /// . The
-<<<<<<< HEAD
         /// <see cref="DFAState.edges"/>
-=======
-        /// <see cref="DFAState#edges"/>
->>>>>>> 9a23a7f3
         /// array for this start state contains outgoing edges
         /// supplying individual start states corresponding to specific precedence
         /// values.
@@ -148,11 +126,7 @@
         /// ; otherwise, it is initialized to a new
         /// <see cref="DFAState"/>
         /// with an empty outgoing
-<<<<<<< HEAD
         /// <see cref="DFAState.edges"/>
-=======
-        /// <see cref="DFAState#edges"/>
->>>>>>> 9a23a7f3
         /// array to
         /// store the start states for individual precedence values.</li>
         /// <li>The
