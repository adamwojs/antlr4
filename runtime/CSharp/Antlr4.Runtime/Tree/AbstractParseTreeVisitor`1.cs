/*
 * [The "BSD license"]
 *  Copyright (c) 2013 Terence Parr
 *  Copyright (c) 2013 Sam Harwell
 *  All rights reserved.
 *
 *  Redistribution and use in source and binary forms, with or without
 *  modification, are permitted provided that the following conditions
 *  are met:
 *
 *  1. Redistributions of source code must retain the above copyright
 *     notice, this list of conditions and the following disclaimer.
 *  2. Redistributions in binary form must reproduce the above copyright
 *     notice, this list of conditions and the following disclaimer in the
 *     documentation and/or other materials provided with the distribution.
 *  3. The name of the author may not be used to endorse or promote products
 *     derived from this software without specific prior written permission.
 *
 *  THIS SOFTWARE IS PROVIDED BY THE AUTHOR ``AS IS'' AND ANY EXPRESS OR
 *  IMPLIED WARRANTIES, INCLUDING, BUT NOT LIMITED TO, THE IMPLIED WARRANTIES
 *  OF MERCHANTABILITY AND FITNESS FOR A PARTICULAR PURPOSE ARE DISCLAIMED.
 *  IN NO EVENT SHALL THE AUTHOR BE LIABLE FOR ANY DIRECT, INDIRECT,
 *  INCIDENTAL, SPECIAL, EXEMPLARY, OR CONSEQUENTIAL DAMAGES (INCLUDING, BUT
 *  NOT LIMITED TO, PROCUREMENT OF SUBSTITUTE GOODS OR SERVICES; LOSS OF USE,
 *  DATA, OR PROFITS; OR BUSINESS INTERRUPTION) HOWEVER CAUSED AND ON ANY
 *  THEORY OF LIABILITY, WHETHER IN CONTRACT, STRICT LIABILITY, OR TORT
 *  (INCLUDING NEGLIGENCE OR OTHERWISE) ARISING IN ANY WAY OUT OF THE USE OF
 *  THIS SOFTWARE, EVEN IF ADVISED OF THE POSSIBILITY OF SUCH DAMAGE.
 */
using Antlr4.Runtime.Tree;
using Sharpen;

namespace Antlr4.Runtime.Tree
{
    public abstract class AbstractParseTreeVisitor<Result> : IParseTreeVisitor<Result>
    {
        /// <summary>
        /// <inheritDoc></inheritDoc>
        /// <p/>
        /// The default implementation calls
<<<<<<< HEAD
        /// <see cref="IParseTree.Accept{T}(IParseTreeVisitor{T})">IParseTree.Accept&lt;T&gt;(IParseTreeVisitor&lt;Result&gt;)
        ///     </see>
=======
        /// <see cref="IParseTree.Accept{T}(IParseTreeVisitor{Result})">IParseTree.Accept&lt;T&gt;(IParseTreeVisitor&lt;Result&gt;)</see>
>>>>>>> 828f0639
        /// on the
        /// specified tree.
        /// </summary>
        public virtual Result Visit(IParseTree tree)
        {
            return tree.Accept(this);
        }

        /// <summary>
        /// <inheritDoc></inheritDoc>
        /// <p/>
        /// The default implementation initializes the aggregate result to
        /// <see cref="AbstractParseTreeVisitor{Result}.DefaultResult()">defaultResult()</see>
        /// . Before visiting each child, it
        /// calls
<<<<<<< HEAD
        /// <see cref="AbstractParseTreeVisitor{Result}.ShouldVisitNextChild(IRuleNode, Result)">shouldVisitNextChild</see>
=======
        /// <see cref="AbstractParseTreeVisitor{Result}.ShouldVisitNextChild(IRuleNode, object)">shouldVisitNextChild</see>
>>>>>>> 828f0639
        /// ; if the result
        /// is
        /// <code>false</code>
        /// no more children are visited and the current aggregate
        /// result is returned. After visiting a child, the aggregate result is
        /// updated by calling
<<<<<<< HEAD
        /// <see cref="AbstractParseTreeVisitor{Result}.AggregateResult(Result, Result)">aggregateResult
        ///     </see>
=======
        /// <see cref="AbstractParseTreeVisitor{Result}.AggregateResult(object, object)">aggregateResult</see>
>>>>>>> 828f0639
        /// with the
        /// previous aggregate result and the result of visiting the child.
        /// </summary>
        public virtual Result VisitChildren(IRuleNode node)
        {
            Result result = DefaultResult();
            int n = node.ChildCount;
            for (int i = 0; i < n; i++)
            {
                if (!ShouldVisitNextChild(node, result))
                {
                    break;
                }
                IParseTree c = node.GetChild(i);
                Result childResult = c.Accept(this);
                result = AggregateResult(result, childResult);
            }
            return result;
        }

        /// <summary>
        /// <inheritDoc></inheritDoc>
        /// <p/>
        /// The default implementation returns the result of
        /// <see cref="AbstractParseTreeVisitor{Result}.DefaultResult()">defaultResult</see>
        /// .
        /// </summary>
        public virtual Result VisitTerminal(ITerminalNode node)
        {
            return DefaultResult();
        }

        /// <summary>
        /// <inheritDoc></inheritDoc>
        /// <p/>
        /// The default implementation returns the result of
        /// <see cref="AbstractParseTreeVisitor{Result}.DefaultResult()">defaultResult</see>
        /// .
        /// </summary>
        public virtual Result VisitErrorNode(IErrorNode node)
        {
            return DefaultResult();
        }

        /// <summary>Gets the default value returned by visitor methods.</summary>
        /// <remarks>
        /// Gets the default value returned by visitor methods. This value is
        /// returned by the default implementations of
        /// <see cref="AbstractParseTreeVisitor{Result}.VisitTerminal(ITerminalNode)">visitTerminal</see>
        /// ,
        /// <see cref="AbstractParseTreeVisitor{Result}.VisitErrorNode(IErrorNode)">visitErrorNode</see>
        /// .
        /// The default implementation of
        /// <see cref="AbstractParseTreeVisitor{Result}.VisitChildren(IRuleNode)">visitChildren</see>
        /// initializes its aggregate result to this value.
        /// <p/>
        /// The base implementation returns
        /// <code>null</code>
        /// .
        /// </remarks>
        /// <returns>The default value returned by visitor methods.</returns>
        protected internal virtual Result DefaultResult()
        {
            return default(Result);
        }

        /// <summary>Aggregates the results of visiting multiple children of a node.</summary>
        /// <remarks>
        /// Aggregates the results of visiting multiple children of a node. After
        /// either all children are visited or
<<<<<<< HEAD
        /// <see cref="AbstractParseTreeVisitor{Result}.ShouldVisitNextChild(IRuleNode, Result)
        ///     ">AbstractParseTreeVisitor&lt;Result&gt;.ShouldVisitNextChild(IRuleNode, object)
        ///     </see>
=======
        /// <see cref="AbstractParseTreeVisitor{Result}.ShouldVisitNextChild(IRuleNode, object)">AbstractParseTreeVisitor&lt;Result&gt;.ShouldVisitNextChild(IRuleNode, object)</see>
>>>>>>> 828f0639
        /// returns
        /// <code>false</code>
        /// , the aggregate value is returned as the result of
        /// <see cref="AbstractParseTreeVisitor{Result}.VisitChildren(IRuleNode)">AbstractParseTreeVisitor&lt;Result&gt;.VisitChildren(IRuleNode)</see>
        /// .
        /// <p/>
        /// The default implementation returns
        /// <code>nextResult</code>
        /// , meaning
        /// <see cref="AbstractParseTreeVisitor{Result}.VisitChildren(IRuleNode)">AbstractParseTreeVisitor&lt;Result&gt;.VisitChildren(IRuleNode)</see>
        /// will return the result of the last child visited
        /// (or return the initial value if the node has no children).
        /// </remarks>
        /// <param name="aggregate">
        /// The previous aggregate value. In the default
        /// implementation, the aggregate value is initialized to
        /// <see cref="AbstractParseTreeVisitor{Result}.DefaultResult()">AbstractParseTreeVisitor&lt;Result&gt;.DefaultResult()</see>
        /// , which is passed as the
        /// <code>aggregate</code>
        /// argument
        /// to this method after the first child node is visited.
        /// </param>
        /// <param name="nextResult">
        /// The result of the immediately preceeding call to visit
        /// a child node.
        /// </param>
        /// <returns>The updated aggregate result.</returns>
        protected internal virtual Result AggregateResult(Result aggregate, Result nextResult)
        {
            return nextResult;
        }

        /// <summary>
        /// This method is called after visiting each child in
        /// <see cref="AbstractParseTreeVisitor{Result}.VisitChildren(IRuleNode)">AbstractParseTreeVisitor&lt;Result&gt;.VisitChildren(IRuleNode)</see>
        /// . This method is first called before the first
        /// child is visited; at that point
        /// <code>currentResult</code>
        /// will be the initial
        /// value (in the default implementation, the initial value is returned by a
        /// call to
        /// <see cref="AbstractParseTreeVisitor{Result}.DefaultResult()">AbstractParseTreeVisitor&lt;Result&gt;.DefaultResult()</see>
        /// . This method is not called after the last
        /// child is visited.
        /// <p/>
        /// The default implementation always returns
        /// <code>true</code>
        /// , indicating that
        /// <code>visitChildren</code>
        /// should only return after all children are visited.
        /// One reason to override this method is to provide a "short circuit"
        /// evaluation option for situations where the result of visiting a single
        /// child has the potential to determine the result of the visit operation as
        /// a whole.
        /// </summary>
        /// <param name="node">
        /// The
        /// <see cref="IRuleNode">IRuleNode</see>
        /// whose children are currently being
        /// visited.
        /// </param>
        /// <param name="currentResult">
        /// The current aggregate result of the children visited
        /// to the current point.
        /// </param>
        /// <returns>
        /// 
        /// <code>true</code>
        /// to continue visiting children. Otherwise return
        /// <code>false</code>
        /// to stop visiting children and immediately return the
        /// current aggregate result from
        /// <see cref="AbstractParseTreeVisitor{Result}.VisitChildren(IRuleNode)">AbstractParseTreeVisitor&lt;Result&gt;.VisitChildren(IRuleNode)</see>
        /// .
        /// </returns>
        protected internal virtual bool ShouldVisitNextChild(IRuleNode node, Result currentResult)
        {
            return true;
        }
    }
}<|MERGE_RESOLUTION|>--- conflicted
+++ resolved
@@ -38,12 +38,7 @@
         /// <inheritDoc></inheritDoc>
         /// <p/>
         /// The default implementation calls
-<<<<<<< HEAD
-        /// <see cref="IParseTree.Accept{T}(IParseTreeVisitor{T})">IParseTree.Accept&lt;T&gt;(IParseTreeVisitor&lt;Result&gt;)
-        ///     </see>
-=======
-        /// <see cref="IParseTree.Accept{T}(IParseTreeVisitor{Result})">IParseTree.Accept&lt;T&gt;(IParseTreeVisitor&lt;Result&gt;)</see>
->>>>>>> 828f0639
+        /// <see cref="IParseTree.Accept{T}(IParseTreeVisitor{T})">IParseTree.Accept&lt;T&gt;(IParseTreeVisitor&lt;Result&gt;)</see>
         /// on the
         /// specified tree.
         /// </summary>
@@ -59,23 +54,14 @@
         /// <see cref="AbstractParseTreeVisitor{Result}.DefaultResult()">defaultResult()</see>
         /// . Before visiting each child, it
         /// calls
-<<<<<<< HEAD
         /// <see cref="AbstractParseTreeVisitor{Result}.ShouldVisitNextChild(IRuleNode, Result)">shouldVisitNextChild</see>
-=======
-        /// <see cref="AbstractParseTreeVisitor{Result}.ShouldVisitNextChild(IRuleNode, object)">shouldVisitNextChild</see>
->>>>>>> 828f0639
         /// ; if the result
         /// is
         /// <code>false</code>
         /// no more children are visited and the current aggregate
         /// result is returned. After visiting a child, the aggregate result is
         /// updated by calling
-<<<<<<< HEAD
-        /// <see cref="AbstractParseTreeVisitor{Result}.AggregateResult(Result, Result)">aggregateResult
-        ///     </see>
-=======
-        /// <see cref="AbstractParseTreeVisitor{Result}.AggregateResult(object, object)">aggregateResult</see>
->>>>>>> 828f0639
+        /// <see cref="AbstractParseTreeVisitor{Result}.AggregateResult(Result, Result)">aggregateResult</see>
         /// with the
         /// previous aggregate result and the result of visiting the child.
         /// </summary>
@@ -146,13 +132,7 @@
         /// <remarks>
         /// Aggregates the results of visiting multiple children of a node. After
         /// either all children are visited or
-<<<<<<< HEAD
-        /// <see cref="AbstractParseTreeVisitor{Result}.ShouldVisitNextChild(IRuleNode, Result)
-        ///     ">AbstractParseTreeVisitor&lt;Result&gt;.ShouldVisitNextChild(IRuleNode, object)
-        ///     </see>
-=======
-        /// <see cref="AbstractParseTreeVisitor{Result}.ShouldVisitNextChild(IRuleNode, object)">AbstractParseTreeVisitor&lt;Result&gt;.ShouldVisitNextChild(IRuleNode, object)</see>
->>>>>>> 828f0639
+        /// <see cref="AbstractParseTreeVisitor{Result}.ShouldVisitNextChild(IRuleNode, Result)">AbstractParseTreeVisitor&lt;Result&gt;.ShouldVisitNextChild(IRuleNode, object)</see>
         /// returns
         /// <code>false</code>
         /// , the aggregate value is returned as the result of
