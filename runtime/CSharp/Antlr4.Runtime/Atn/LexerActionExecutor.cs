/*
 * [The "BSD license"]
 *  Copyright (c) 2013 Terence Parr
 *  Copyright (c) 2013 Sam Harwell
 *  All rights reserved.
 *
 *  Redistribution and use in source and binary forms, with or without
 *  modification, are permitted provided that the following conditions
 *  are met:
 *
 *  1. Redistributions of source code must retain the above copyright
 *     notice, this list of conditions and the following disclaimer.
 *  2. Redistributions in binary form must reproduce the above copyright
 *     notice, this list of conditions and the following disclaimer in the
 *     documentation and/or other materials provided with the distribution.
 *  3. The name of the author may not be used to endorse or promote products
 *     derived from this software without specific prior written permission.
 *
 *  THIS SOFTWARE IS PROVIDED BY THE AUTHOR ``AS IS'' AND ANY EXPRESS OR
 *  IMPLIED WARRANTIES, INCLUDING, BUT NOT LIMITED TO, THE IMPLIED WARRANTIES
 *  OF MERCHANTABILITY AND FITNESS FOR A PARTICULAR PURPOSE ARE DISCLAIMED.
 *  IN NO EVENT SHALL THE AUTHOR BE LIABLE FOR ANY DIRECT, INDIRECT,
 *  INCIDENTAL, SPECIAL, EXEMPLARY, OR CONSEQUENTIAL DAMAGES (INCLUDING, BUT
 *  NOT LIMITED TO, PROCUREMENT OF SUBSTITUTE GOODS OR SERVICES; LOSS OF USE,
 *  DATA, OR PROFITS; OR BUSINESS INTERRUPTION) HOWEVER CAUSED AND ON ANY
 *  THEORY OF LIABILITY, WHETHER IN CONTRACT, STRICT LIABILITY, OR TORT
 *  (INCLUDING NEGLIGENCE OR OTHERWISE) ARISING IN ANY WAY OUT OF THE USE OF
 *  THIS SOFTWARE, EVEN IF ADVISED OF THE POSSIBILITY OF SUCH DAMAGE.
 */
using Antlr4.Runtime;
using Antlr4.Runtime.Atn;
using Antlr4.Runtime.Misc;
using Antlr4.Runtime.Sharpen;

namespace Antlr4.Runtime.Atn
{
    /// <summary>
    /// Represents an executor for a sequence of lexer actions which traversed during
    /// the matching operation of a lexer rule (token).
    /// </summary>
    /// <remarks>
    /// Represents an executor for a sequence of lexer actions which traversed during
    /// the matching operation of a lexer rule (token).
    /// <p>The executor tracks position information for position-dependent lexer actions
    /// efficiently, ensuring that actions appearing only at the end of the rule do
    /// not cause bloating of the
    /// <see cref="Antlr4.Runtime.Dfa.DFA"/>
    /// created for the lexer.</p>
    /// </remarks>
    /// <author>Sam Harwell</author>
    /// <since>4.2</since>
    public class LexerActionExecutor
    {
        [NotNull]
        private readonly ILexerAction[] lexerActions;

        /// <summary>
        /// Caches the result of
        /// <see cref="hashCode"/>
        /// since the hash code is an element
        /// of the performance-critical
<<<<<<< HEAD
        /// <see cref="ATNConfig.GetHashCode()"/>
=======
        /// <see cref="LexerATNConfig#hashCode"/>
>>>>>>> 9a23a7f3
        /// operation.
        /// </summary>
        private readonly int hashCode;

        /// <summary>
        /// Constructs an executor for a sequence of
        /// <see cref="ILexerAction"/>
        /// actions.
        /// </summary>
        /// <param name="lexerActions">The lexer actions to execute.</param>
        public LexerActionExecutor(ILexerAction[] lexerActions)
        {
            this.lexerActions = lexerActions;
            int hash = MurmurHash.Initialize();
            foreach (ILexerAction lexerAction in lexerActions)
            {
                hash = MurmurHash.Update(hash, lexerAction);
            }
            this.hashCode = MurmurHash.Finish(hash, lexerActions.Length);
        }

        /// <summary>
        /// Creates a
        /// <see cref="LexerActionExecutor"/>
        /// which executes the actions for
        /// the input
        /// <code>lexerActionExecutor</code>
        /// followed by a specified
        /// <code>lexerAction</code>
        /// .
        /// </summary>
        /// <param name="lexerActionExecutor">
        /// The executor for actions already traversed by
        /// the lexer while matching a token within a particular
        /// <see cref="ATNConfig"/>
        /// . If this is
        /// <code>null</code>
        /// , the method behaves as though
        /// it were an empty executor.
        /// </param>
        /// <param name="lexerAction">
        /// The lexer action to execute after the actions
        /// specified in
        /// <code>lexerActionExecutor</code>
        /// .
        /// </param>
        /// <returns>
        /// A
        /// <see cref="LexerActionExecutor"/>
        /// for executing the combine actions
        /// of
        /// <code>lexerActionExecutor</code>
        /// and
        /// <code>lexerAction</code>
        /// .
        /// </returns>
        [return: NotNull]
        public static Antlr4.Runtime.Atn.LexerActionExecutor Append(Antlr4.Runtime.Atn.LexerActionExecutor lexerActionExecutor, ILexerAction lexerAction)
        {
            if (lexerActionExecutor == null)
            {
                return new Antlr4.Runtime.Atn.LexerActionExecutor(new ILexerAction[] { lexerAction });
            }
            ILexerAction[] lexerActions = Arrays.CopyOf(lexerActionExecutor.lexerActions, lexerActionExecutor.lexerActions.Length + 1);
            lexerActions[lexerActions.Length - 1] = lexerAction;
            return new Antlr4.Runtime.Atn.LexerActionExecutor(lexerActions);
        }

        /// <summary>
        /// Creates a
        /// <see cref="LexerActionExecutor"/>
        /// which encodes the current offset
        /// for position-dependent lexer actions.
        /// <p>Normally, when the executor encounters lexer actions where
        /// <see cref="ILexerAction.IsPositionDependent()"/>
        /// returns
        /// <code>true</code>
        /// , it calls
        /// <see cref="Antlr4.Runtime.IIntStream.Seek(int)"/>
        /// on the input
        /// <see cref="Antlr4.Runtime.ICharStream"/>
        /// to set the input
        /// position to the <em>end</em> of the current token. This behavior provides
        /// for efficient DFA representation of lexer actions which appear at the end
        /// of a lexer rule, even when the lexer rule matches a variable number of
        /// characters.</p>
        /// <p>Prior to traversing a match transition in the ATN, the current offset
        /// from the token start index is assigned to all position-dependent lexer
        /// actions which have not already been assigned a fixed offset. By storing
        /// the offsets relative to the token start index, the DFA representation of
        /// lexer actions which appear in the middle of tokens remains efficient due
        /// to sharing among tokens of the same length, regardless of their absolute
        /// position in the input stream.</p>
        /// <p>If the current executor already has offsets assigned to all
        /// position-dependent lexer actions, the method returns
        /// <code>this</code>
        /// .</p>
        /// </summary>
        /// <param name="offset">
        /// The current offset to assign to all position-dependent
        /// lexer actions which do not already have offsets assigned.
        /// </param>
        /// <returns>
        /// A
        /// <see cref="LexerActionExecutor"/>
        /// which stores input stream offsets
        /// for all position-dependent lexer actions.
        /// </returns>
        public virtual Antlr4.Runtime.Atn.LexerActionExecutor FixOffsetBeforeMatch(int offset)
        {
            ILexerAction[] updatedLexerActions = null;
            for (int i = 0; i < lexerActions.Length; i++)
            {
                if (lexerActions[i].IsPositionDependent && !(lexerActions[i] is LexerIndexedCustomAction))
                {
                    if (updatedLexerActions == null)
                    {
                        updatedLexerActions = (ILexerAction[])lexerActions.Clone();
                    }
                    updatedLexerActions[i] = new LexerIndexedCustomAction(offset, lexerActions[i]);
                }
            }
            if (updatedLexerActions == null)
            {
                return this;
            }
            return new Antlr4.Runtime.Atn.LexerActionExecutor(updatedLexerActions);
        }

        /// <summary>Gets the lexer actions to be executed by this executor.</summary>
        /// <remarks>Gets the lexer actions to be executed by this executor.</remarks>
        /// <returns>The lexer actions to be executed by this executor.</returns>
        [NotNull]
        public virtual ILexerAction[] LexerActions
        {
            get
            {
                return lexerActions;
            }
        }

        /// <summary>
        /// Execute the actions encapsulated by this executor within the context of a
        /// particular
        /// <see cref="Antlr4.Runtime.Lexer"/>
        /// .
        /// <p>This method calls
        /// <see cref="Antlr4.Runtime.IIntStream.Seek(int)"/>
        /// to set the position of the
        /// <code>input</code>
        /// 
        /// <see cref="Antlr4.Runtime.ICharStream"/>
        /// prior to calling
        /// <see cref="ILexerAction.Execute(Antlr4.Runtime.Lexer)"/>
        /// on a position-dependent action. Before the
        /// method returns, the input position will be restored to the same position
        /// it was in when the method was invoked.</p>
        /// </summary>
        /// <param name="lexer">The lexer instance.</param>
        /// <param name="input">
        /// The input stream which is the source for the current token.
        /// When this method is called, the current
        /// <see cref="Antlr4.Runtime.IIntStream.Index()"/>
        /// for
        /// <code>input</code>
        /// should be the start of the following token, i.e. 1
        /// character past the end of the current token.
        /// </param>
        /// <param name="startIndex">
        /// The token start index. This value may be passed to
        /// <see cref="Antlr4.Runtime.IIntStream.Seek(int)"/>
        /// to set the
        /// <code>input</code>
        /// position to the beginning
        /// of the token.
        /// </param>
        public virtual void Execute(Lexer lexer, ICharStream input, int startIndex)
        {
            bool requiresSeek = false;
            int stopIndex = input.Index;
            try
            {
                foreach (ILexerAction lexerAction in lexerActions)
                {
                    ILexerAction action = lexerAction;
                    if (action is LexerIndexedCustomAction)
                    {
                        int offset = ((LexerIndexedCustomAction)action).Offset;
                        input.Seek(startIndex + offset);
                        action = ((LexerIndexedCustomAction)action).Action;
                        requiresSeek = (startIndex + offset) != stopIndex;
                    }
                    else
                    {
                        if (action.IsPositionDependent)
                        {
                            input.Seek(stopIndex);
                            requiresSeek = false;
                        }
                    }
                    action.Execute(lexer);
                }
            }
            finally
            {
                if (requiresSeek)
                {
                    input.Seek(stopIndex);
                }
            }
        }

        public override int GetHashCode()
        {
            return this.hashCode;
        }

        public override bool Equals(object obj)
        {
            if (obj == this)
            {
                return true;
            }
            else
            {
                if (!(obj is Antlr4.Runtime.Atn.LexerActionExecutor))
                {
                    return false;
                }
            }
            Antlr4.Runtime.Atn.LexerActionExecutor other = (Antlr4.Runtime.Atn.LexerActionExecutor)obj;
            return hashCode == other.hashCode && Arrays.Equals(lexerActions, other.lexerActions);
        }
    }
}<|MERGE_RESOLUTION|>--- conflicted
+++ resolved
@@ -59,11 +59,7 @@
         /// <see cref="hashCode"/>
         /// since the hash code is an element
         /// of the performance-critical
-<<<<<<< HEAD
         /// <see cref="ATNConfig.GetHashCode()"/>
-=======
-        /// <see cref="LexerATNConfig#hashCode"/>
->>>>>>> 9a23a7f3
         /// operation.
         /// </summary>
         private readonly int hashCode;
