--- conflicted
+++ resolved
@@ -154,24 +154,14 @@
 #if !PORTABLE
         /// <summary>
         /// When
-<<<<<<< HEAD
         /// <see cref="Trace"/>
-        /// <code>(true)</code>
-=======
-        /// <see cref="Trace(bool)"/>
         /// <c>(true)</c>
->>>>>>> c78833e7
         /// is called, a reference to the
         /// <see cref="TraceListener"/>
         /// is stored here so it can be easily removed in a
         /// later call to
-<<<<<<< HEAD
         /// <see cref="Trace"/>
-        /// <code>(false)</code>
-=======
-        /// <see cref="Trace(bool)"/>
         /// <c>(false)</c>
->>>>>>> c78833e7
         /// . The listener itself is
         /// implemented as a parser listener so this field is not directly used by
         /// other parser methods.
@@ -879,11 +869,7 @@
             }
         }
 
-<<<<<<< HEAD
         [Obsolete(@"UseEnterRecursionRule(ParserRuleContext, int, int, int) instead.")]
-=======
-        [System.ObsoleteAttribute(@"UseEnterRecursionRule(ParserRuleContext, int, int, int) instead.")]
->>>>>>> c78833e7
         public virtual void EnterRecursionRule(ParserRuleContext localctx, int ruleIndex)
         {
             EnterRecursionRule(localctx, Atn.ruleToStartState[ruleIndex].stateNumber, ruleIndex, 0);
