--- conflicted
+++ resolved
@@ -9,11 +9,7 @@
  *  use Parser.getRuleContext().
  */
 public interface ParseListener<Symbol extends Token> {
-<<<<<<< HEAD
-	<T extends Symbol> void visitTerminal(ParserRuleContext<T> ctx, T symbol);
-=======
-	void visitTerminal(ParserRuleContext<Symbol> parent, Symbol token);
->>>>>>> dbc5eae4
+	<T extends Symbol> void visitTerminal(ParserRuleContext<T> parent, T token);
 
 	/** Enter all but left-recursive rules */
 	void enterNonLRRule(ParserRuleContext<? extends Symbol> ctx);
