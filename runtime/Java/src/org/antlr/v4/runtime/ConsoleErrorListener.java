/*
 * [The "BSD license"]
 *  Copyright (c) 2012 Terence Parr
 *  Copyright (c) 2012 Sam Harwell
 *  All rights reserved.
 *
 *  Redistribution and use in source and binary forms, with or without
 *  modification, are permitted provided that the following conditions
 *  are met:
 *
 *  1. Redistributions of source code must retain the above copyright
 *     notice, this list of conditions and the following disclaimer.
 *  2. Redistributions in binary form must reproduce the above copyright
 *     notice, this list of conditions and the following disclaimer in the
 *     documentation and/or other materials provided with the distribution.
 *  3. The name of the author may not be used to endorse or promote products
 *     derived from this software without specific prior written permission.
 *
 *  THIS SOFTWARE IS PROVIDED BY THE AUTHOR ``AS IS'' AND ANY EXPRESS OR
 *  IMPLIED WARRANTIES, INCLUDING, BUT NOT LIMITED TO, THE IMPLIED WARRANTIES
 *  OF MERCHANTABILITY AND FITNESS FOR A PARTICULAR PURPOSE ARE DISCLAIMED.
 *  IN NO EVENT SHALL THE AUTHOR BE LIABLE FOR ANY DIRECT, INDIRECT,
 *  INCIDENTAL, SPECIAL, EXEMPLARY, OR CONSEQUENTIAL DAMAGES (INCLUDING, BUT
 *  NOT LIMITED TO, PROCUREMENT OF SUBSTITUTE GOODS OR SERVICES; LOSS OF USE,
 *  DATA, OR PROFITS; OR BUSINESS INTERRUPTION) HOWEVER CAUSED AND ON ANY
 *  THEORY OF LIABILITY, WHETHER IN CONTRACT, STRICT LIABILITY, OR TORT
 *  (INCLUDING NEGLIGENCE OR OTHERWISE) ARISING IN ANY WAY OUT OF THE USE OF
 *  THIS SOFTWARE, EVEN IF ADVISED OF THE POSSIBILITY OF SUCH DAMAGE.
 */
package org.antlr.v4.runtime;

/**
 *
 * @author Sam Harwell
 */
<<<<<<< HEAD
public class ConsoleErrorListener implements ANTLRErrorListener<Object> {
=======
public class ConsoleErrorListener extends BaseErrorListener {
	/**
	 * Provides a default instance of {@link ConsoleErrorListener}.
	 */
>>>>>>> 4a20c8ef
	public static final ConsoleErrorListener INSTANCE = new ConsoleErrorListener();

	/**
	 * {@inheritDoc}
	 *
	 * <p>
	 * This implementation prints messages to {@link System#err} containing the
	 * values of {@code line}, {@code charPositionInLine}, and {@code msg} using
	 * the following format.</p>
	 *
	 * <pre>
	 * line <em>line</em>:<em>charPositionInLine</em> <em>msg</em>
	 * </pre>
	 */
	@Override
	public <T extends Object> void syntaxError(Recognizer<T, ?> recognizer,
											   T offendingSymbol,
											   int line,
											   int charPositionInLine,
											   String msg,
											   RecognitionException e)
	{
		System.err.println("line " + line + ":" + charPositionInLine + " " + msg);
	}

}<|MERGE_RESOLUTION|>--- conflicted
+++ resolved
@@ -33,14 +33,10 @@
  *
  * @author Sam Harwell
  */
-<<<<<<< HEAD
 public class ConsoleErrorListener implements ANTLRErrorListener<Object> {
-=======
-public class ConsoleErrorListener extends BaseErrorListener {
 	/**
 	 * Provides a default instance of {@link ConsoleErrorListener}.
 	 */
->>>>>>> 4a20c8ef
 	public static final ConsoleErrorListener INSTANCE = new ConsoleErrorListener();
 
 	/**
