/*
 [The "BSD license"]
 Copyright (c) 2011 Terence Parr
 All rights reserved.

 Redistribution and use in source and binary forms, with or without
 modification, are permitted provided that the following conditions
 are met:

 1. Redistributions of source code must retain the above copyright
    notice, this list of conditions and the following disclaimer.
 2. Redistributions in binary form must reproduce the above copyright
    notice, this list of conditions and the following disclaimer in the
    documentation and/or other materials provided with the distribution.
 3. The name of the author may not be used to endorse or promote products
    derived from this software without specific prior written permission.

 THIS SOFTWARE IS PROVIDED BY THE AUTHOR ``AS IS'' AND ANY EXPRESS OR
 IMPLIED WARRANTIES, INCLUDING, BUT NOT LIMITED TO, THE IMPLIED WARRANTIES
 OF MERCHANTABILITY AND FITNESS FOR A PARTICULAR PURPOSE ARE DISCLAIMED.
 IN NO EVENT SHALL THE AUTHOR BE LIABLE FOR ANY DIRECT, INDIRECT,
 INCIDENTAL, SPECIAL, EXEMPLARY, OR CONSEQUENTIAL DAMAGES (INCLUDING, BUT
 NOT LIMITED TO, PROCUREMENT OF SUBSTITUTE GOODS OR SERVICES; LOSS OF USE,
 DATA, OR PROFITS; OR BUSINESS INTERRUPTION) HOWEVER CAUSED AND ON ANY
 THEORY OF LIABILITY, WHETHER IN CONTRACT, STRICT LIABILITY, OR TORT
 (INCLUDING NEGLIGENCE OR OTHERWISE) ARISING IN ANY WAY OUT OF THE USE OF
 THIS SOFTWARE, EVEN IF ADVISED OF THE POSSIBILITY OF SUCH DAMAGE.
 */

package org.antlr.v4.runtime;

import org.antlr.v4.runtime.atn.ATNConfigSet;
import org.antlr.v4.runtime.atn.DecisionState;
import org.antlr.v4.runtime.atn.PredictionContext;
import org.antlr.v4.runtime.atn.PredictionContextCache;
import org.antlr.v4.runtime.atn.SemanticContext;
import org.antlr.v4.runtime.atn.SimulatorState;
import org.antlr.v4.runtime.dfa.DFA;
import org.antlr.v4.runtime.misc.IntervalSet;
import org.antlr.v4.runtime.misc.NotNull;

import java.util.Arrays;

public class DiagnosticErrorStrategy<Symbol extends Token> extends DefaultErrorStrategy<Symbol> {
    @Override
    public <T extends Symbol> void reportAmbiguity(@NotNull Parser<T> recognizer,
								DFA dfa, int startIndex, int stopIndex, @NotNull IntervalSet ambigAlts,
								@NotNull ATNConfigSet configs)
    {
        recognizer.notifyErrorListeners("reportAmbiguity d=" + dfa.decision + ": ambigAlts=" + ambigAlts + ":" + configs.toString(true) + ", input='" +
										recognizer.getInputString(startIndex, stopIndex) + "'");
    }

	@Override
	public <T extends Symbol> void reportAttemptingFullContext(@NotNull Parser<T> recognizer,
											@NotNull DFA dfa,
											int startIndex, int stopIndex,
											@NotNull SimulatorState initialState)
	{
		recognizer.notifyErrorListeners("reportAttemptingFullContext d=" + dfa.decision + ": " + getFullContextConfigs(initialState).toString(true) + ", input='" +
										recognizer.getInputString(startIndex, stopIndex) + "'");
	}

	@Override
<<<<<<< HEAD
	public void reportContextSensitivity(@NotNull Parser recognizer, @NotNull DFA dfa,
                                         int startIndex, int stopIndex, @NotNull SimulatorState acceptState)
=======
	public <T extends Symbol> void reportContextSensitivity(@NotNull Parser<T> recognizer, @NotNull DFA dfa,
                                         int startIndex, int stopIndex, @NotNull ATNConfigSet configs)
>>>>>>> e91d886a
    {
        recognizer.notifyErrorListeners("reportContextSensitivity d=" + dfa.decision + ": " + getFullContextConfigs(acceptState).toString(true) + ", input='" +
										recognizer.getInputString(startIndex, stopIndex) + "'");
    }

    @Override
    public <T extends Symbol> void reportInsufficientPredicates(@NotNull Parser<T> recognizer,
											 @NotNull DFA dfa,
											 int startIndex, int stopIndex,
											 @NotNull IntervalSet ambigAlts,
											 DecisionState decState,
											 @NotNull SemanticContext[] altToPred,
											 @NotNull ATNConfigSet configs, boolean fullContextParse)
    {
        recognizer.notifyErrorListeners("reportInsufficientPredicates d=" + dfa.decision + ", decState=" + decState +
										", ambigAlts=" + ambigAlts + ":" + Arrays.toString(altToPred) +
										", " + configs.toString(true) + ", input='" + recognizer.getInputString(startIndex, stopIndex) + "'");
    }

	protected static ATNConfigSet getFullContextConfigs(SimulatorState state) {
		ATNConfigSet configs = new ATNConfigSet(false);
		PredictionContext suffix = PredictionContext.fromRuleContext(state.remainingOuterContext);
		for (ATNConfig config : state.s0.configset) {
			configs.add(config.appendContext(suffix, PredictionContextCache.UNCACHED_FULL));
		}

		return configs;
	}

}<|MERGE_RESOLUTION|>--- conflicted
+++ resolved
@@ -29,6 +29,7 @@
 
 package org.antlr.v4.runtime;
 
+import org.antlr.v4.runtime.atn.ATNConfig;
 import org.antlr.v4.runtime.atn.ATNConfigSet;
 import org.antlr.v4.runtime.atn.DecisionState;
 import org.antlr.v4.runtime.atn.PredictionContext;
@@ -55,20 +56,15 @@
 	public <T extends Symbol> void reportAttemptingFullContext(@NotNull Parser<T> recognizer,
 											@NotNull DFA dfa,
 											int startIndex, int stopIndex,
-											@NotNull SimulatorState initialState)
+											@NotNull SimulatorState<T> initialState)
 	{
 		recognizer.notifyErrorListeners("reportAttemptingFullContext d=" + dfa.decision + ": " + getFullContextConfigs(initialState).toString(true) + ", input='" +
 										recognizer.getInputString(startIndex, stopIndex) + "'");
 	}
 
 	@Override
-<<<<<<< HEAD
-	public void reportContextSensitivity(@NotNull Parser recognizer, @NotNull DFA dfa,
-                                         int startIndex, int stopIndex, @NotNull SimulatorState acceptState)
-=======
 	public <T extends Symbol> void reportContextSensitivity(@NotNull Parser<T> recognizer, @NotNull DFA dfa,
-                                         int startIndex, int stopIndex, @NotNull ATNConfigSet configs)
->>>>>>> e91d886a
+                                         int startIndex, int stopIndex, @NotNull SimulatorState<T> acceptState)
     {
         recognizer.notifyErrorListeners("reportContextSensitivity d=" + dfa.decision + ": " + getFullContextConfigs(acceptState).toString(true) + ", input='" +
 										recognizer.getInputString(startIndex, stopIndex) + "'");
@@ -88,7 +84,7 @@
 										", " + configs.toString(true) + ", input='" + recognizer.getInputString(startIndex, stopIndex) + "'");
     }
 
-	protected static ATNConfigSet getFullContextConfigs(SimulatorState state) {
+	protected static ATNConfigSet getFullContextConfigs(SimulatorState<?> state) {
 		ATNConfigSet configs = new ATNConfigSet(false);
 		PredictionContext suffix = PredictionContext.fromRuleContext(state.remainingOuterContext);
 		for (ATNConfig config : state.s0.configset) {
