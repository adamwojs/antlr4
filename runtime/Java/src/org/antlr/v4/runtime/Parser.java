--- conflicted
+++ resolved
@@ -872,12 +872,11 @@
 	}
 
     /** For debugging and other purposes. */
-<<<<<<< HEAD
     public List<String> getDFAStrings() {
         List<String> s = new ArrayList<String>();
         for (int d = 0; d < _interp.atn.decisionToDFA.length; d++) {
             DFA dfa = _interp.atn.decisionToDFA[d];
-            s.add( dfa.toString(getTokenNames(), getRuleNames()) );
+            s.add( dfa.toString(getVocabulary(), getRuleNames()) );
         }
         return s;
     }
@@ -890,37 +889,10 @@
             if ( !dfa.isEmpty() ) {
                 if ( seenOne ) System.out.println();
                 System.out.println("Decision " + dfa.decision + ":");
-                System.out.print(dfa.toString(getTokenNames(), getRuleNames()));
+                System.out.print(dfa.toString(getVocabulary(), getRuleNames()));
                 seenOne = true;
             }
         }
-=======
-	public List<String> getDFAStrings() {
-		synchronized (_interp.decisionToDFA) {
-			List<String> s = new ArrayList<String>();
-			for (int d = 0; d < _interp.decisionToDFA.length; d++) {
-				DFA dfa = _interp.decisionToDFA[d];
-				s.add( dfa.toString(getVocabulary()) );
-			}
-			return s;
-		}
-    }
-
-	/** For debugging and other purposes. */
-	public void dumpDFA() {
-		synchronized (_interp.decisionToDFA) {
-			boolean seenOne = false;
-			for (int d = 0; d < _interp.decisionToDFA.length; d++) {
-				DFA dfa = _interp.decisionToDFA[d];
-				if ( !dfa.states.isEmpty() ) {
-					if ( seenOne ) System.out.println();
-					System.out.println("Decision " + dfa.decision + ":");
-					System.out.print(dfa.toString(getVocabulary()));
-					seenOne = true;
-				}
-			}
-		}
->>>>>>> d5066026
     }
 
 	public String getSourceName() {
