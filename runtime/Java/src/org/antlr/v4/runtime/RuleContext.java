/*
 * [The "BSD license"]
 *  Copyright (c) 2012 Terence Parr
 *  Copyright (c) 2012 Sam Harwell
 *  All rights reserved.
 *
 *  Redistribution and use in source and binary forms, with or without
 *  modification, are permitted provided that the following conditions
 *  are met:
 *
 *  1. Redistributions of source code must retain the above copyright
 *     notice, this list of conditions and the following disclaimer.
 *  2. Redistributions in binary form must reproduce the above copyright
 *     notice, this list of conditions and the following disclaimer in the
 *     documentation and/or other materials provided with the distribution.
 *  3. The name of the author may not be used to endorse or promote products
 *     derived from this software without specific prior written permission.
 *
 *  THIS SOFTWARE IS PROVIDED BY THE AUTHOR ``AS IS'' AND ANY EXPRESS OR
 *  IMPLIED WARRANTIES, INCLUDING, BUT NOT LIMITED TO, THE IMPLIED WARRANTIES
 *  OF MERCHANTABILITY AND FITNESS FOR A PARTICULAR PURPOSE ARE DISCLAIMED.
 *  IN NO EVENT SHALL THE AUTHOR BE LIABLE FOR ANY DIRECT, INDIRECT,
 *  INCIDENTAL, SPECIAL, EXEMPLARY, OR CONSEQUENTIAL DAMAGES (INCLUDING, BUT
 *  NOT LIMITED TO, PROCUREMENT OF SUBSTITUTE GOODS OR SERVICES; LOSS OF USE,
 *  DATA, OR PROFITS; OR BUSINESS INTERRUPTION) HOWEVER CAUSED AND ON ANY
 *  THEORY OF LIABILITY, WHETHER IN CONTRACT, STRICT LIABILITY, OR TORT
 *  (INCLUDING NEGLIGENCE OR OTHERWISE) ARISING IN ANY WAY OUT OF THE USE OF
 *  THIS SOFTWARE, EVEN IF ADVISED OF THE POSSIBILITY OF SUCH DAMAGE.
 */
package org.antlr.v4.runtime;

import org.antlr.v4.runtime.misc.Interval;
import org.antlr.v4.runtime.misc.Nullable;
import org.antlr.v4.runtime.tree.ParseTree;
import org.antlr.v4.runtime.tree.ParseTreeVisitor;
import org.antlr.v4.runtime.tree.RuleNode;
import org.antlr.v4.runtime.tree.Trees;
import org.antlr.v4.runtime.tree.gui.TreeViewer;

import javax.print.PrintException;
import javax.swing.JDialog;
import java.io.IOException;
import java.util.Arrays;
import java.util.List;
import java.util.concurrent.Future;

/** A rule context is a record of a single rule invocation. It knows
 *  which context invoked it, if any. If there is no parent context, then
 *  naturally the invoking state is not valid.  The parent link
 *  provides a chain upwards from the current rule invocation to the root
 *  of the invocation tree, forming a stack. We actually carry no
 *  information about the rule associated with this context (except
 *  when parsing). We keep only the state number of the invoking state from
 *  the ATN submachine that invoked this. Contrast this with the s
 *  pointer inside ParserRuleContext that tracks the current state
 *  being "executed" for the current rule.
 *
 *  The parent contexts are useful for computing lookahead sets and
 *  getting error information.
 *
 *  These objects are used during parsing and prediction.
 *  For the special case of parsers and tree parsers, we use the subclass
 *  ParserRuleContext.
 *
 *  @see ParserRuleContext
 */
public class RuleContext<Symbol> implements RuleNode<Symbol> {
	/** What context invoked this rule? */
	public RuleContext<Symbol> parent;

	/** What state invoked the rule associated with this context?
	 *  The "return address" is the followState of invokingState
	 *  If parent is null, this should be -1.
	 */
	public int invokingState = -1;

	public RuleContext() {}

	public RuleContext(RuleContext<Symbol> parent, int invokingState) {
		this.parent = parent;
		//if ( parent!=null ) System.out.println("invoke "+stateNumber+" from "+parent);
		this.invokingState = invokingState;
	}

	public static <T> RuleContext<T> getChildContext(RuleContext<T> parent, int invokingState) {
		return new RuleContext<T>(parent, invokingState);
	}

	public int depth() {
		int n = 0;
		RuleContext<?> p = this;
		while ( p!=null ) {
			p = p.parent;
			n++;
		}
		return n;
	}

	/** A context is empty if there is no invoking state; meaning nobody call
	 *  current context.
	 */
	public boolean isEmpty() {
		return invokingState == -1;
	}

	// satisfy the ParseTree / SyntaxTree interface

	@Override
	public Interval getSourceInterval() {
		return Interval.INVALID;
	}

	@Override
	public RuleContext<Symbol> getRuleContext() { return this; }

	@Override
	public RuleContext<Symbol> getParent() { return parent; }

	@Override
	public RuleContext<Symbol> getPayload() { return this; }

	/** Return the combined text of all child nodes. This method only considers
	 *  tokens which have been added to the parse tree.
	 *  <p>
	 *  Since tokens on hidden channels (e.g. whitespace or comments) are not
	 *  added to the parse trees, they will not appear in the output of this
	 *  method.
	 */
	@Override
	public String getText() {
		if (getChildCount() == 0) {
			return "";
		}

		StringBuilder builder = new StringBuilder();
		for (int i = 0; i < getChildCount(); i++) {
			builder.append(getChild(i).getText());
		}

		return builder.toString();
	}

	public int getRuleIndex() { return -1; }

	@Override
	public ParseTree<Symbol> getChild(int i) {
		return null;
	}

	@Override
	public int getChildCount() {
		return 0;
	}

	@Override
	public <T> T accept(ParseTreeVisitor<? super Symbol, ? extends T> visitor) {
		return visitor.visitChildren(this);
	}

	/** Call this method to view a parse tree in a dialog box visually. */
<<<<<<< HEAD
	public void inspect(Parser<?> parser) {
		TreeViewer viewer = new TreeViewer(parser, this);
		viewer.open();
	}

	/** Save this tree in a postscript file */
	public void save(Parser<?> parser, String fileName)
=======
	public Future<JDialog> inspect(@Nullable Parser parser) {
		List<String> ruleNames = parser != null ? Arrays.asList(parser.getRuleNames()) : null;
		return inspect(ruleNames);
	}

	public Future<JDialog> inspect(@Nullable List<String> ruleNames) {
		TreeViewer viewer = new TreeViewer(ruleNames, this);
		return viewer.open();
	}

	/** Save this tree in a postscript file */
	public void save(@Nullable Parser parser, String fileName)
		throws IOException, PrintException
	{
		List<String> ruleNames = parser != null ? Arrays.asList(parser.getRuleNames()) : null;
		save(ruleNames, fileName);
	}

	/** Save this tree in a postscript file using a particular font name and size */
	public void save(@Nullable Parser parser, String fileName,
					 String fontName, int fontSize)
		throws IOException
	{
		List<String> ruleNames = parser != null ? Arrays.asList(parser.getRuleNames()) : null;
		save(ruleNames, fileName, fontName, fontSize);
	}

	/** Save this tree in a postscript file */
	public void save(@Nullable List<String> ruleNames, String fileName)
>>>>>>> 6a5f6097
		throws IOException, PrintException
	{
		Trees.writePS(this, ruleNames, fileName);
	}

	/** Save this tree in a postscript file using a particular font name and size */
<<<<<<< HEAD
	public void save(Parser<?> parser, String fileName,
=======
	public void save(@Nullable List<String> ruleNames, String fileName,
>>>>>>> 6a5f6097
					 String fontName, int fontSize)
		throws IOException
	{
		Trees.writePS(this, ruleNames, fileName, fontName, fontSize);
	}

	/** Print out a whole tree, not just a node, in LISP format
	 *  (root child1 .. childN). Print just a node if this is a leaf.
	 *  We have to know the recognizer so we can get rule names.
	 */
	@Override
	public String toStringTree(@Nullable Parser<?> recog) {
		return Trees.toStringTree(this, recog);
	}

	/** Print out a whole tree, not just a node, in LISP format
	 *  (root child1 .. childN). Print just a node if this is a leaf.
	 */
	public String toStringTree(@Nullable List<String> ruleNames) {
		return Trees.toStringTree(this, ruleNames);
	}

	@Override
	public String toStringTree() {
		return toStringTree((List<String>)null);
	}

	@Override
	public String toString() {
		return toString((List<String>)null, (RuleContext<?>)null);
	}

	public final String toString(@Nullable Recognizer<?, ?> recog) {
		return toString(recog, ParserRuleContext.emptyContext());
	}

	public final String toString(@Nullable List<String> ruleNames) {
		return toString(ruleNames, null);
	}

	// recog null unless ParserRuleContext, in which case we use subclass toString(...)
	public String toString(@Nullable Recognizer<?,?> recog, @Nullable RuleContext<?> stop) {
		String[] ruleNames = recog != null ? recog.getRuleNames() : null;
		List<String> ruleNamesList = ruleNames != null ? Arrays.asList(ruleNames) : null;
		return toString(ruleNamesList, stop);
	}

	public String toString(@Nullable List<String> ruleNames, @Nullable RuleContext<?> stop) {
		StringBuilder buf = new StringBuilder();
		RuleContext<?> p = this;
		buf.append("[");
		while (p != null && p != stop) {
			if (ruleNames == null) {
				if (!p.isEmpty()) {
					buf.append(p.invokingState);
				}
			}
			else {
				int ruleIndex = p.getRuleIndex();
				String ruleName = ruleIndex >= 0 && ruleIndex < ruleNames.size() ? ruleNames.get(ruleIndex) : Integer.toString(ruleIndex);
				buf.append(ruleName);
			}

			if (p.parent != null && (ruleNames != null || !p.parent.isEmpty())) {
				buf.append(" ");
			}

			p = p.parent;
		}

		buf.append("]");
		return buf.toString();
	}
}<|MERGE_RESOLUTION|>--- conflicted
+++ resolved
@@ -158,16 +158,7 @@
 	}
 
 	/** Call this method to view a parse tree in a dialog box visually. */
-<<<<<<< HEAD
-	public void inspect(Parser<?> parser) {
-		TreeViewer viewer = new TreeViewer(parser, this);
-		viewer.open();
-	}
-
-	/** Save this tree in a postscript file */
-	public void save(Parser<?> parser, String fileName)
-=======
-	public Future<JDialog> inspect(@Nullable Parser parser) {
+	public Future<JDialog> inspect(@Nullable Parser<?> parser) {
 		List<String> ruleNames = parser != null ? Arrays.asList(parser.getRuleNames()) : null;
 		return inspect(ruleNames);
 	}
@@ -178,7 +169,7 @@
 	}
 
 	/** Save this tree in a postscript file */
-	public void save(@Nullable Parser parser, String fileName)
+	public void save(@Nullable Parser<?> parser, String fileName)
 		throws IOException, PrintException
 	{
 		List<String> ruleNames = parser != null ? Arrays.asList(parser.getRuleNames()) : null;
@@ -186,7 +177,7 @@
 	}
 
 	/** Save this tree in a postscript file using a particular font name and size */
-	public void save(@Nullable Parser parser, String fileName,
+	public void save(@Nullable Parser<?> parser, String fileName,
 					 String fontName, int fontSize)
 		throws IOException
 	{
@@ -196,18 +187,13 @@
 
 	/** Save this tree in a postscript file */
 	public void save(@Nullable List<String> ruleNames, String fileName)
->>>>>>> 6a5f6097
 		throws IOException, PrintException
 	{
 		Trees.writePS(this, ruleNames, fileName);
 	}
 
 	/** Save this tree in a postscript file using a particular font name and size */
-<<<<<<< HEAD
-	public void save(Parser<?> parser, String fileName,
-=======
 	public void save(@Nullable List<String> ruleNames, String fileName,
->>>>>>> 6a5f6097
 					 String fontName, int fontSize)
 		throws IOException
 	{
