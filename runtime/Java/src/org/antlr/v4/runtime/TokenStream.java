/*
 [The "BSD license"]
 Copyright (c) 2011 Terence Parr
 All rights reserved.

 Redistribution and use in source and binary forms, with or without
 modification, are permitted provided that the following conditions
 are met:

 1. Redistributions of source code must retain the above copyright
    notice, this list of conditions and the following disclaimer.
 2. Redistributions in binary form must reproduce the above copyright
    notice, this list of conditions and the following disclaimer in the
    documentation and/or other materials provided with the distribution.
 3. The name of the author may not be used to endorse or promote products
    derived from this software without specific prior written permission.

 THIS SOFTWARE IS PROVIDED BY THE AUTHOR ``AS IS'' AND ANY EXPRESS OR
 IMPLIED WARRANTIES, INCLUDING, BUT NOT LIMITED TO, THE IMPLIED WARRANTIES
 OF MERCHANTABILITY AND FITNESS FOR A PARTICULAR PURPOSE ARE DISCLAIMED.
 IN NO EVENT SHALL THE AUTHOR BE LIABLE FOR ANY DIRECT, INDIRECT,
 INCIDENTAL, SPECIAL, EXEMPLARY, OR CONSEQUENTIAL DAMAGES (INCLUDING, BUT
 NOT LIMITED TO, PROCUREMENT OF SUBSTITUTE GOODS OR SERVICES; LOSS OF USE,
 DATA, OR PROFITS; OR BUSINESS INTERRUPTION) HOWEVER CAUSED AND ON ANY
 THEORY OF LIABILITY, WHETHER IN CONTRACT, STRICT LIABILITY, OR TORT
 (INCLUDING NEGLIGENCE OR OTHERWISE) ARISING IN ANY WAY OUT OF THE USE OF
 THIS SOFTWARE, EVEN IF ADVISED OF THE POSSIBILITY OF SUCH DAMAGE.
 */

package org.antlr.v4.runtime;

import org.antlr.v4.runtime.misc.Interval;

/** A stream of tokens accessing tokens from a TokenSource */
<<<<<<< HEAD
public interface TokenStream<Symbol> extends SymbolStream<Symbol> {
=======
public interface TokenStream extends IntStream {
>>>>>>> bf9c7c3a
    /** Get Token at current input pointer + i ahead where i=1 is next Token.
	 *  i&lt;0 indicates tokens in the past.  So -1 is previous token and -2 is
	 *  two tokens ago. LT(0) is undefined.  For i>=n, return Token.EOFToken.
	 *  Return null for LT(0) and any index that results in an absolute address
	 *  that is negative.
     *  TODO (Sam): Throw exception for invalid k?
	 */
<<<<<<< HEAD
    @Override
    public Symbol LT(int k);
=======
    public Token LT(int k);
>>>>>>> bf9c7c3a

	/** Get a token at an absolute index i; 0..n-1.  This is really only
	 *  needed for profiling and debugging and token stream rewriting.
	 *  If you don't want to buffer up tokens, then this method makes no
	 *  sense for you.  Naturally you can't use the rewrite stream feature.
	 *  I believe DebugTokenStream can easily be altered to not use
	 *  this method, removing the dependency.
	 */
<<<<<<< HEAD
	@Override
	public Symbol get(int i);
=======
	public Token get(int i);
>>>>>>> bf9c7c3a

	/** Where is this stream pulling tokens from?  This is not the name, but
	 *  the object that provides Token objects.
	 */
	public TokenSource<? extends Symbol> getTokenSource();

	/** Return the text of all tokens from within the interval.
	 *  If the stream does not buffer all the tokens then it must
	 *  throw UnsupportedOperationException;
	 *  Users should not access $ruleLabel.text in an action of course in
	 *  that case.
	 * @param interval
	 */
	public String getText(Interval interval);

<<<<<<< HEAD
	public String getText(RuleContext<?> ctx);
=======
	public String getText();

	public String getText(RuleContext ctx);
>>>>>>> bf9c7c3a

	/** Because the user is not required to use a token with an index stored
	 *  in it, we must provide a means for two token objects themselves to
	 *  indicate the start/end location.  Most often this will just delegate
	 *  to the other getText(Interval).
	 *  If the stream does not buffer all the tokens then it must
	 *  throw UnsupportedOperationException;
	 */
	public String getText(Object start, Object stop);
}<|MERGE_RESOLUTION|>--- conflicted
+++ resolved
@@ -32,11 +32,7 @@
 import org.antlr.v4.runtime.misc.Interval;
 
 /** A stream of tokens accessing tokens from a TokenSource */
-<<<<<<< HEAD
-public interface TokenStream<Symbol> extends SymbolStream<Symbol> {
-=======
-public interface TokenStream extends IntStream {
->>>>>>> bf9c7c3a
+public interface TokenStream<Symbol> extends IntStream<Symbol> {
     /** Get Token at current input pointer + i ahead where i=1 is next Token.
 	 *  i&lt;0 indicates tokens in the past.  So -1 is previous token and -2 is
 	 *  two tokens ago. LT(0) is undefined.  For i>=n, return Token.EOFToken.
@@ -44,12 +40,7 @@
 	 *  that is negative.
      *  TODO (Sam): Throw exception for invalid k?
 	 */
-<<<<<<< HEAD
-    @Override
     public Symbol LT(int k);
-=======
-    public Token LT(int k);
->>>>>>> bf9c7c3a
 
 	/** Get a token at an absolute index i; 0..n-1.  This is really only
 	 *  needed for profiling and debugging and token stream rewriting.
@@ -58,12 +49,7 @@
 	 *  I believe DebugTokenStream can easily be altered to not use
 	 *  this method, removing the dependency.
 	 */
-<<<<<<< HEAD
-	@Override
 	public Symbol get(int i);
-=======
-	public Token get(int i);
->>>>>>> bf9c7c3a
 
 	/** Where is this stream pulling tokens from?  This is not the name, but
 	 *  the object that provides Token objects.
@@ -79,13 +65,9 @@
 	 */
 	public String getText(Interval interval);
 
-<<<<<<< HEAD
-	public String getText(RuleContext<?> ctx);
-=======
 	public String getText();
 
-	public String getText(RuleContext ctx);
->>>>>>> bf9c7c3a
+	public String getText(RuleContext<?> ctx);
 
 	/** Because the user is not required to use a token with an index stored
 	 *  in it, we must provide a means for two token objects themselves to
