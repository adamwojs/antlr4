--- conflicted
+++ resolved
@@ -185,13 +185,8 @@
 		return t;
 	}
 
-<<<<<<< HEAD
-	public TerminalNode<Symbol> addErrorNode(Symbol badToken) {
-		TerminalNodeImpl<Symbol> t = new ErrorNodeImpl<Symbol>(badToken);
-=======
 	public ErrorNode<Symbol> addErrorNode(Symbol badToken) {
 		ErrorNodeImpl<Symbol> t = new ErrorNodeImpl<Symbol>(badToken);
->>>>>>> dbc5eae4
 		addChild(t);
 		t.parent = this;
 		return t;
