--- conflicted
+++ resolved
@@ -549,18 +549,13 @@
 	public <T extends Symbol> void reportAttemptingFullContext(@NotNull Parser<T> recognizer,
 											@NotNull DFA dfa,
 											int startIndex, int stopIndex,
-											@NotNull SimulatorState initialState)
+											@NotNull SimulatorState<T> initialState)
 	{
 	}
 
 	@Override
-<<<<<<< HEAD
-    public void reportContextSensitivity(@NotNull Parser recognizer, @NotNull DFA dfa,
-                                         int startIndex, int stopIndex, @NotNull SimulatorState acceptState)
-=======
     public <T extends Symbol> void reportContextSensitivity(@NotNull Parser<T> recognizer, @NotNull DFA dfa,
-                                         int startIndex, int stopIndex, @NotNull ATNConfigSet configs)
->>>>>>> e91d886a
+                                         int startIndex, int stopIndex, @NotNull SimulatorState<T> acceptState)
     {
     }
 
