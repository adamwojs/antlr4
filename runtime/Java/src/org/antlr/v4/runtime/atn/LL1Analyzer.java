/*
 [The "BSD license"]
  Copyright (c) 2011 Terence Parr
  All rights reserved.

  Redistribution and use in source and binary forms, with or without
  modification, are permitted provided that the following conditions
  are met:

  1. Redistributions of source code must retain the above copyright
     notice, this list of conditions and the following disclaimer.
  2. Redistributions in binary form must reproduce the above copyright
     notice, this list of conditions and the following disclaimer in the
     documentation and/or other materials provided with the distribution.
  3. The name of the author may not be used to endorse or promote products
     derived from this software without specific prior written permission.

  THIS SOFTWARE IS PROVIDED BY THE AUTHOR ``AS IS'' AND ANY EXPRESS OR
  IMPLIED WARRANTIES, INCLUDING, BUT NOT LIMITED TO, THE IMPLIED WARRANTIES
  OF MERCHANTABILITY AND FITNESS FOR A PARTICULAR PURPOSE ARE DISCLAIMED.
  IN NO EVENT SHALL THE AUTHOR BE LIABLE FOR ANY DIRECT, INDIRECT,
  INCIDENTAL, SPECIAL, EXEMPLARY, OR CONSEQUENTIAL DAMAGES (INCLUDING, BUT
  NOT LIMITED TO, PROCUREMENT OF SUBSTITUTE GOODS OR SERVICES; LOSS OF USE,
  DATA, OR PROFITS; OR BUSINESS INTERRUPTION) HOWEVER CAUSED AND ON ANY
  THEORY OF LIABILITY, WHETHER IN CONTRACT, STRICT LIABILITY, OR TORT
  (INCLUDING NEGLIGENCE OR OTHERWISE) ARISING IN ANY WAY OUT OF THE USE OF
  THIS SOFTWARE, EVEN IF ADVISED OF THE POSSIBILITY OF SUCH DAMAGE.
 */

package org.antlr.v4.runtime.atn;

<<<<<<< HEAD
=======
import org.antlr.v4.runtime.IntStream;
import org.antlr.v4.runtime.RuleContext;
>>>>>>> 61ed3bc0
import org.antlr.v4.runtime.Token;
import org.antlr.v4.runtime.misc.Args;
import org.antlr.v4.runtime.misc.IntervalSet;
import org.antlr.v4.runtime.misc.NotNull;
import org.antlr.v4.runtime.misc.Nullable;

import java.util.HashSet;
import java.util.Set;

public class LL1Analyzer {
	/** Special value added to the lookahead sets to indicate that we hit
	 *  a predicate during analysis if seeThruPreds==false.
	 */
	public static final int HIT_PRED = Token.INVALID_TYPE;

	@NotNull
	public final ATN atn;

	public LL1Analyzer(@NotNull ATN atn) { this.atn = atn; }

	/** From an ATN state, s, find the set of all labels reachable from s at
	 *  depth k.  Only for DecisionStates.
	 */
	@Nullable
	public IntervalSet[] getDecisionLookahead(@Nullable ATNState s) {
//		System.out.println("LOOK("+s.stateNumber+")");
		if ( s==null ) return null;
		IntervalSet[] look = new IntervalSet[s.getNumberOfTransitions()+1];
		for (int alt=1; alt<=s.getNumberOfTransitions(); alt++) {
			look[alt] = new IntervalSet();
			Set<ATNConfig> lookBusy = new HashSet<ATNConfig>();
			boolean seeThruPreds = false; // fail to get lookahead upon pred
			_LOOK(s.transition(alt - 1).target,
<<<<<<< HEAD
				  PredictionContext.EMPTY_FULL,
				  look[alt], lookBusy, seeThruPreds);
=======
				  PredictionContext.EMPTY,
				  look[alt], lookBusy, seeThruPreds, false);
>>>>>>> 61ed3bc0
			// Wipe out lookahead for this alternative if we found nothing
			// or we had a predicate when we !seeThruPreds
			if ( look[alt].size()==0 || look[alt].contains(HIT_PRED) ) {
				look[alt] = null;
			}
		}
		return look;
	}

<<<<<<< HEAD
    /** Get lookahead, using {@code ctx} if we reach end of rule. If {@code ctx}
	 *  is {@link PredictionContext#EMPTY_FULL}, don't chase FOLLOW. If {@code ctx}
	 *  is {@link PredictionContext#EMPTY_LOCAL}, EPSILON is in set if we can reach
	 * end of rule.
     */
=======
	/**
	 * Get lookahead, using {@code ctx} if we reach end of rule. If {@code ctx}
	 * is {@code null} or {@link RuleContext#EMPTY EMPTY}, don't chase FOLLOW.
	 * If {@code ctx} is {@code null}, {@link Token#EPSILON EPSILON} is in set
	 * if we can reach end of rule. If {@code ctx} is
	 * {@link RuleContext#EMPTY EMPTY}, {@link IntStream#EOF EOF} is in set if
	 * we can reach end of rule.
	 */
>>>>>>> 61ed3bc0
    @NotNull
   	public IntervalSet LOOK(@NotNull ATNState s, @NotNull PredictionContext ctx) {
		Args.notNull("ctx", ctx);
   		IntervalSet r = new IntervalSet();
		boolean seeThruPreds = true; // ignore preds; get all lookahead
<<<<<<< HEAD
   		_LOOK(s, ctx, r, new HashSet<ATNConfig>(), seeThruPreds);
=======
		PredictionContext lookContext = ctx != null ? PredictionContext.fromRuleContext(s.atn, ctx) : null;
   		_LOOK(s, lookContext,
			  r, new HashSet<ATNConfig>(), seeThruPreds, true);
>>>>>>> 61ed3bc0
   		return r;
   	}

    /** Compute set of tokens that can come next. If the context is {@link PredictionContext#EMPTY_FULL},
     *  then we don't go anywhere when we hit the end of the rule. We have
     *  the correct set.  If the context is {@link PredictionContext#EMPTY_LOCAL},
	 *  that means that we did not want any tokens following this rule--just the
	 *  tokens that could be found within this rule. Add EPSILON to the set
	 *  indicating we reached the end of the ruled out having to match a token.
     */
    protected void _LOOK(@NotNull ATNState s, @NotNull PredictionContext ctx,
						 @NotNull IntervalSet look,
                         @NotNull Set<ATNConfig> lookBusy,
						 boolean seeThruPreds, boolean addEOF)
	{
//		System.out.println("_LOOK("+s.stateNumber+", ctx="+ctx);
        ATNConfig c = ATNConfig.create(s, 0, ctx);
        if ( !lookBusy.add(c) ) return;

        if ( s instanceof RuleStopState ) {
            if ( PredictionContext.isEmptyLocal(ctx) ) {
                look.add(Token.EPSILON);
                return;
<<<<<<< HEAD
            }
			for (int i = 0; i < ctx.size(); i++) {
				if ( ctx.getReturnState(i)!=PredictionContext.EMPTY_FULL_STATE_KEY ) {
					ATNState returnState = atn.states.get(ctx.getReturnState(i));
//			System.out.println("popping back to "+retState);
					for (int j = 0; j < ctx.size(); j++) {
						_LOOK(returnState, ctx.getParent(j), look, lookBusy, seeThruPreds);
					}
					return;
=======
            } else if (ctx.isEmpty() && addEOF) {
				look.add(Token.EOF);
				return;
			}

			if ( ctx != PredictionContext.EMPTY ) {
				// run thru all possible stack tops in ctx
				for (SingletonPredictionContext p : ctx) {
					ATNState returnState = atn.states.get(p.returnState);
//					System.out.println("popping back to "+retState);
					_LOOK(returnState, p.parent, look, lookBusy, seeThruPreds, addEOF);
>>>>>>> 61ed3bc0
				}
			}
        }

        int n = s.getNumberOfTransitions();
        for (int i=0; i<n; i++) {
			Transition t = s.transition(i);
			if ( t.getClass() == RuleTransition.class ) {
<<<<<<< HEAD
				PredictionContext newContext = ctx.getChild(((RuleTransition)t).followState.stateNumber);
				_LOOK(t.target, newContext, look, lookBusy, seeThruPreds);
=======
				PredictionContext newContext =
					SingletonPredictionContext.create(ctx, ((RuleTransition)t).followState.stateNumber);
				_LOOK(t.target, newContext, look, lookBusy, seeThruPreds, addEOF);
>>>>>>> 61ed3bc0
			}
			else if ( t instanceof PredicateTransition ) {
				if ( seeThruPreds ) {
					_LOOK(t.target, ctx, look, lookBusy, seeThruPreds, addEOF);
				}
				else {
					look.add(HIT_PRED);
				}
			}
			else if ( t.isEpsilon() ) {
				_LOOK(t.target, ctx, look, lookBusy, seeThruPreds, addEOF);
			}
			else if ( t.getClass() == WildcardTransition.class ) {
				look.addAll( IntervalSet.of(Token.MIN_USER_TOKEN_TYPE, atn.maxTokenType) );
			}
			else {
//				System.out.println("adding "+ t);
				IntervalSet set = t.label();
				if (set != null) {
					if (t instanceof NotSetTransition) {
						set = set.complement(IntervalSet.of(Token.MIN_USER_TOKEN_TYPE, atn.maxTokenType));
					}
					look.addAll(set);
				}
			}
		}
	}
}<|MERGE_RESOLUTION|>--- conflicted
+++ resolved
@@ -29,11 +29,7 @@
 
 package org.antlr.v4.runtime.atn;
 
-<<<<<<< HEAD
-=======
 import org.antlr.v4.runtime.IntStream;
-import org.antlr.v4.runtime.RuleContext;
->>>>>>> 61ed3bc0
 import org.antlr.v4.runtime.Token;
 import org.antlr.v4.runtime.misc.Args;
 import org.antlr.v4.runtime.misc.IntervalSet;
@@ -67,13 +63,8 @@
 			Set<ATNConfig> lookBusy = new HashSet<ATNConfig>();
 			boolean seeThruPreds = false; // fail to get lookahead upon pred
 			_LOOK(s.transition(alt - 1).target,
-<<<<<<< HEAD
 				  PredictionContext.EMPTY_FULL,
-				  look[alt], lookBusy, seeThruPreds);
-=======
-				  PredictionContext.EMPTY,
 				  look[alt], lookBusy, seeThruPreds, false);
->>>>>>> 61ed3bc0
 			// Wipe out lookahead for this alternative if we found nothing
 			// or we had a predicate when we !seeThruPreds
 			if ( look[alt].size()==0 || look[alt].contains(HIT_PRED) ) {
@@ -83,34 +74,21 @@
 		return look;
 	}
 
-<<<<<<< HEAD
-    /** Get lookahead, using {@code ctx} if we reach end of rule. If {@code ctx}
-	 *  is {@link PredictionContext#EMPTY_FULL}, don't chase FOLLOW. If {@code ctx}
-	 *  is {@link PredictionContext#EMPTY_LOCAL}, EPSILON is in set if we can reach
-	 * end of rule.
-     */
-=======
 	/**
 	 * Get lookahead, using {@code ctx} if we reach end of rule. If {@code ctx}
-	 * is {@code null} or {@link RuleContext#EMPTY EMPTY}, don't chase FOLLOW.
-	 * If {@code ctx} is {@code null}, {@link Token#EPSILON EPSILON} is in set
-	 * if we can reach end of rule. If {@code ctx} is
-	 * {@link RuleContext#EMPTY EMPTY}, {@link IntStream#EOF EOF} is in set if
-	 * we can reach end of rule.
+	 * is {@code PredictionContext#EMPTY_LOCAL} or
+	 * {@link PredictionContext#EMPTY_FULL}, don't chase FOLLOW. If {@code ctx}
+	 * is {@code PredictionContext#EMPTY_LOCAL}, {@link Token#EPSILON EPSILON}
+	 * is in set if we can reach end of rule. If {@code ctx} is
+	 * {@link PredictionContext#EMPTY_FULL}, {@link IntStream#EOF EOF} is in set
+	 * if we can reach end of rule.
 	 */
->>>>>>> 61ed3bc0
     @NotNull
    	public IntervalSet LOOK(@NotNull ATNState s, @NotNull PredictionContext ctx) {
 		Args.notNull("ctx", ctx);
    		IntervalSet r = new IntervalSet();
 		boolean seeThruPreds = true; // ignore preds; get all lookahead
-<<<<<<< HEAD
-   		_LOOK(s, ctx, r, new HashSet<ATNConfig>(), seeThruPreds);
-=======
-		PredictionContext lookContext = ctx != null ? PredictionContext.fromRuleContext(s.atn, ctx) : null;
-   		_LOOK(s, lookContext,
-			  r, new HashSet<ATNConfig>(), seeThruPreds, true);
->>>>>>> 61ed3bc0
+   		_LOOK(s, ctx, r, new HashSet<ATNConfig>(), seeThruPreds, true);
    		return r;
    	}
 
@@ -134,29 +112,19 @@
             if ( PredictionContext.isEmptyLocal(ctx) ) {
                 look.add(Token.EPSILON);
                 return;
-<<<<<<< HEAD
-            }
+            } else if (ctx.isEmpty() && addEOF) {
+				look.add(Token.EOF);
+				return;
+			}
+
 			for (int i = 0; i < ctx.size(); i++) {
 				if ( ctx.getReturnState(i)!=PredictionContext.EMPTY_FULL_STATE_KEY ) {
 					ATNState returnState = atn.states.get(ctx.getReturnState(i));
 //			System.out.println("popping back to "+retState);
 					for (int j = 0; j < ctx.size(); j++) {
-						_LOOK(returnState, ctx.getParent(j), look, lookBusy, seeThruPreds);
+						_LOOK(returnState, ctx.getParent(j), look, lookBusy, seeThruPreds, addEOF);
 					}
 					return;
-=======
-            } else if (ctx.isEmpty() && addEOF) {
-				look.add(Token.EOF);
-				return;
-			}
-
-			if ( ctx != PredictionContext.EMPTY ) {
-				// run thru all possible stack tops in ctx
-				for (SingletonPredictionContext p : ctx) {
-					ATNState returnState = atn.states.get(p.returnState);
-//					System.out.println("popping back to "+retState);
-					_LOOK(returnState, p.parent, look, lookBusy, seeThruPreds, addEOF);
->>>>>>> 61ed3bc0
 				}
 			}
         }
@@ -165,14 +133,8 @@
         for (int i=0; i<n; i++) {
 			Transition t = s.transition(i);
 			if ( t.getClass() == RuleTransition.class ) {
-<<<<<<< HEAD
 				PredictionContext newContext = ctx.getChild(((RuleTransition)t).followState.stateNumber);
-				_LOOK(t.target, newContext, look, lookBusy, seeThruPreds);
-=======
-				PredictionContext newContext =
-					SingletonPredictionContext.create(ctx, ((RuleTransition)t).followState.stateNumber);
 				_LOOK(t.target, newContext, look, lookBusy, seeThruPreds, addEOF);
->>>>>>> 61ed3bc0
 			}
 			else if ( t instanceof PredicateTransition ) {
 				if ( seeThruPreds ) {
