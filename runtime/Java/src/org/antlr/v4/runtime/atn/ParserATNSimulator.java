/*
 [The "BSD license"]
  Copyright (c) 2011 Terence Parr
  All rights reserved.

  Redistribution and use in source and binary forms, with or without
  modification, are permitted provided that the following conditions
  are met:

  1. Redistributions of source code must retain the above copyright
     notice, this list of conditions and the following disclaimer.
  2. Redistributions in binary form must reproduce the above copyright
     notice, this list of conditions and the following disclaimer in the
     documentation and/or other materials provided with the distribution.
  3. The name of the author may not be used to endorse or promote products
     derived from this software without specific prior written permission.

  THIS SOFTWARE IS PROVIDED BY THE AUTHOR ``AS IS'' AND ANY EXPRESS OR
  IMPLIED WARRANTIES, INCLUDING, BUT NOT LIMITED TO, THE IMPLIED WARRANTIES
  OF MERCHANTABILITY AND FITNESS FOR A PARTICULAR PURPOSE ARE DISCLAIMED.
  IN NO EVENT SHALL THE AUTHOR BE LIABLE FOR ANY DIRECT, INDIRECT,
  INCIDENTAL, SPECIAL, EXEMPLARY, OR CONSEQUENTIAL DAMAGES (INCLUDING, BUT
  NOT LIMITED TO, PROCUREMENT OF SUBSTITUTE GOODS OR SERVICES; LOSS OF USE,
  DATA, OR PROFITS; OR BUSINESS INTERRUPTION) HOWEVER CAUSED AND ON ANY
  THEORY OF LIABILITY, WHETHER IN CONTRACT, STRICT LIABILITY, OR TORT
  (INCLUDING NEGLIGENCE OR OTHERWISE) ARISING IN ANY WAY OUT OF THE USE OF
  THIS SOFTWARE, EVEN IF ADVISED OF THE POSSIBILITY OF SUCH DAMAGE.
 */

package org.antlr.v4.runtime.atn;

import org.antlr.v4.runtime.CommonTokenStream;
import org.antlr.v4.runtime.NoViableAltException;
import org.antlr.v4.runtime.Parser;
import org.antlr.v4.runtime.ParserRuleContext;
import org.antlr.v4.runtime.RuleContext;
import org.antlr.v4.runtime.SymbolStream;
import org.antlr.v4.runtime.Token;
import org.antlr.v4.runtime.dfa.DFA;
import org.antlr.v4.runtime.dfa.DFAState;
import org.antlr.v4.runtime.misc.IntervalSet;
import org.antlr.v4.runtime.misc.MultiMap;
import org.antlr.v4.runtime.misc.NotNull;
import org.antlr.v4.runtime.misc.Nullable;
import org.antlr.v4.runtime.misc.Utils;

import java.util.ArrayList;
import java.util.Arrays;
import java.util.Collection;
import java.util.HashMap;
import java.util.HashSet;
import java.util.List;
import java.util.Map;
import java.util.Set;

/**
 The embodiment of the adaptive LL(*) parsing strategy.

 The basic complexity of the adaptive strategy makes it harder to
 understand. We begin with ATN simulation to build paths in a
 DFA. Subsequent prediction requests go through the DFA first. If
 they reach a state without an edge for the current symbol, the
 algorithm fails over to the ATN simulation to complete the DFA
 path for the current input (until it finds a conflict state or
 uniquely predicting state).

 All of that is done without using the outer context because we
 want to create a DFA that is not dependent upon the rule
 invocation stack when we do a prediction.  One DFA works in all
 contexts. We avoid using context not necessarily because it
 slower, although it can be, but because of the DFA caching
 problem.  The closure routine only considers the rule invocation
 stack created during prediction beginning in the entry rule.  For
 example, if prediction occurs without invoking another rule's
 ATN, there are no context stacks in the configurations. When this
 leads to a conflict, we don't know if it's an ambiguity or a
 weakness in the strong LL(*) parsing strategy (versus full
 LL(*)).

 So, we simply retry the ATN simulation again, this time
 using full outer context and filling a dummy DFA (to avoid
 polluting the context insensitive DFA). Configuration context
 stacks will be the full invocation stack from the start rule. If
 we get a conflict using full context, then we can definitively
 say we have a true ambiguity for that input sequence. If we don't
 get a conflict, it implies that the decision is sensitive to the
 outer context. (It is not context-sensitive in the sense of
 context sensitive grammars.) We create a special DFA accept state
 that maps rule context to a predicted alternative. That is the
 only modification needed to handle full LL(*) prediction. In
 general, full context prediction will use more lookahead than
 necessary, but it pays to share the same DFA. For a schedule
 proof that full context prediction uses that most the same amount
 of lookahead as a context insensitive prediction, see the comment
 on method retryWithContext().

 So, the strategy is complex because we bounce back and forth from
 the ATN to the DFA, simultaneously performing predictions and
 extending the DFA according to previously unseen input
 sequences. The retry with full context is a recursive call to the
 same function naturally because it does the same thing, just with
 a different initial context. The problem is, that we need to pass
 in a "full context mode" parameter so that it knows to report
 conflicts differently. It also knows not to do a retry, to avoid
 infinite recursion, if it is already using full context.

 Retry a simulation using full outer context.
	 *
	 *  One of the key assumptions here is that using full context
	 *  can use at most the same amount of input as a simulation
	 *  that is not useful context (i.e., it uses all possible contexts
	 *  that could invoke our entry rule. I believe that this is true
	 *  and the proof might go like this.
	 *
	 *  THEOREM:  The amount of input consumed during a full context
	 *  simulation is at most the amount of input consumed during a
	 *  non full context simulation.
	 *
	 *  PROOF: Let D be the DFA state at which non-context simulation
	 *  terminated. That means that D does not have a configuration for
	 *  which we can legally pursue more input. (It is legal to work only
	 *  on configurations for which there is no conflict with another
	 *  configuration.) Now we restrict ourselves to following ATN edges
	 *  associated with a single context. Choose any DFA state D' along
	 *  the path (same input) to D. That state has either the same number
	 *  of configurations or fewer. (If the number of configurations is
	 *  the same, then we have degenerated to the non-context case.) Now
	 *  imagine that we restrict to following edges associated with
	 *  another single context and that we reach DFA state D'' for the
	 *  same amount of input as D'. The non-context simulation merges D'
	 *  and D''. The union of the configuration sets either has the same
	 *  number of configurations as both D' and D'' or it has more. If it
	 *  has the same number, we are no worse off and the merge does not
	 *  force us to look for more input than we would otherwise have to
	 *  do. If the union has more configurations, it can introduce
	 *  conflicts but not new alternatives--we cannot conjure up alternatives
	 *  by computing closure on the DFA state.  Here are the cases for
	 *  D' union D'':
	 *
	 *  1. No increase in configurations, D' = D''
	 *  2. Add configuration that introduces a new alternative number.
	 *     This cannot happen because no new alternatives are introduced
	 *     while computing closure, even during start state computation.
	 *  3. D'' adds a configuration that does not conflict with any
	 *     configuration in D'.  Simulating without context would then have
	 *     forced us to use more lookahead than D' (full context) alone.
	 *  3. D'' adds a configuration that introduces a conflict with a
	 *     configuration in D'. There are 2 cases:
	 *     a. The conflict does not cause termination (D' union D''
	 *        is added to the work list). Again no context simulation requires
	 *        more input.
	 *     b. The conflict does cause termination, but this cannot happen.
	 *        By definition, we know that with ALL contexts merged we
	 *        don't terminate until D and D' uses less input than D. Therefore
	 *        no context simulation requires more input than full context
	 *        simulation.
	 *
	 *  We have covered all the cases and there is never a situation where
	 *  a single, full context simulation requires more input than a
	 *  no context simulation.

	 I spent a bunch of time thinking about this problem after finding
	 a case where context-sensitive ATN simulation looks beyond what they
	 no context simulation uses. the no context simulation for if then else
	 stops at the else whereas full context scans through to the end of the
	 statement to decide that the "else statement" clause is ambiguous. And
	 sometimes it is not ambiguous! Ok, I made an untrue assumption in my
	 proof which I won't bother going to. the important thing is what I'm
	 going to do about it. I thought I had a simple answer, but nope. It
	 turns out that the if then else case is perfect example of something
	 that has the following characteristics:

	 * no context conflicts at k=1
	 * full context at k=(1 + length of statement) can be both ambiguous and not
	   ambiguous depending on the input, though I think from different contexts.

	 But, the good news is that the k=1 case is a special case in that
	 SLL(1) and LL(1) have exactly the same power so we can conclude that
	 conflicts at k=1 are true ambiguities and we do not need to pursue
	 context-sensitive parsing. That covers a huge number of cases
	 including the if then else clause and the predicated precedence
	 parsing mechanism. whew! because that could be extremely expensive if
	 we had to do context.

	 Further, there is no point in doing full context if none of the
	 configurations dip into the outer context. This nicely handles cases
	 such as super constructor calls versus function calls. One grammar
	 might look like this:

	 ctorBody : '{' superCall? stat* '}' ;

	 Or, you might see something like

	 stat : superCall ';' | expression ';' | ... ;

	 In both cases I believe that no closure operations will dip into the
	 outer context. In the first case ctorBody in the worst case will stop
	 at the '}'. In the 2nd case it should stop at the ';'. Both cases
	 should stay within the entry rule and not dip into the outer context.

	 So, we now cover what I hope is the vast majority of the cases (in
	 particular the very important precedence parsing case). Anything that
	 needs k>1 and dips into the outer context requires a full context
	 retry. In this case, I'm going to start out with a brain-dead solution
	 which is to mark the DFA state as context-sensitive when I get a
	 conflict. Any further DFA simulation that reaches that state will
	 launch an ATN simulation to get the prediction, without updating the
	 DFA or storing any context information. Later, I can make this more
	 efficient, but at least in this case I can guarantee that it will
	 always do the right thing. We are not making any assumptions about
	 lookahead depth.

	 Ok, writing this up so I can put in a comment.

	 Upon conflict in the no context simulation:

	 * if k=1, report ambiguity and resolve to the minimum conflicting alternative

	 * if k=1 and predicates, no report and include the predicate to
	   predicted alternative map in the DFA state

	 * if k=* and we did not dip into the outer context, report ambiguity
	   and resolve to minimum conflicting alternative

	 * if k>1 and we dip into outer context, retry with full context
		 * if conflict, report ambiguity and resolve to minimum conflicting
		   alternative, mark DFA as context-sensitive
		 * If no conflict, report ctx sensitivity and mark DFA as context-sensitive
		 * Technically, if full context k is less than no context k, we can
			 reuse the conflicting DFA state so we don't have to create special
			 DFA paths branching from context, but we can leave that for
			 optimization later if necessary.

	 * if non-greedy, no report and resolve to the exit alternative
 *
 * 	By default we do full context-sensitive LL(*) parsing not
 	 *  Strong LL(*) parsing. If we fail with Strong LL(*) we
 	 *  try full LL(*). That means we rewind and use context information
 	 *  when closure operations fall off the end of the rule that
 	 *  holds the decision were evaluating
*/
public class ParserATNSimulator<Symbol extends Token> extends ATNSimulator {
	public static boolean debug = false;
	public static boolean dfa_debug = false;
	public static boolean retry_debug = false;

	public boolean disable_global_context = false;
	public boolean force_global_context = false;
	public boolean always_try_local_context = true;

	public boolean optimize_unique_closure = true;
	public boolean optimize_ll1 = true;

	public static boolean optimize_closure_busy = true;

	public static int ATN_failover = 0;
	public static int predict_calls = 0;
	public static int retry_with_context = 0;
	public static int retry_with_context_indicates_no_conflict = 0;

	@Nullable
	protected final Parser<Symbol> parser;

	@NotNull
	public final DFA[] decisionToDFA;

	/**
	 * When {@code true}, ambiguous alternatives are reported when they are
	 * encountered within {@link #execATN}. When {@code false}, these messages
	 * are suppressed. The default is {@code true}.
	 * <p>
	 * When messages about ambiguous alternatives are not required, setting this
	 * to {@code false} enables additional internal optimizations which may lose
	 * this information.
	 */
	public boolean reportAmbiguities = true;

	/** By default we do full context-sensitive LL(*) parsing not
	 *  Strong LL(*) parsing. If we fail with Strong LL(*) we
	 *  try full LL(*). That means we rewind and use context information
	 *  when closure operations fall off the end of the rule that
	 *  holds the decision were evaluating.
	 */
	protected boolean userWantsCtxSensitive = true;

	protected final Map<Integer, Integer> LL1Table = new HashMap<Integer, Integer>();

	/** Testing only! */
	public ParserATNSimulator(@NotNull ATN atn) {
		this(null, atn);
	}

	public ParserATNSimulator(@Nullable Parser<Symbol> parser, @NotNull ATN atn) {
		super(atn);
		this.parser = parser;
//		ctxToDFAs = new HashMap<RuleContext, DFA[]>();
		// TODO (sam): why distinguish on parser != null?
		decisionToDFA = new DFA[atn.getNumberOfDecisions() + (parser != null ? 1 : 0)];
		//		DOTGenerator dot = new DOTGenerator(null);
		//		System.out.println(dot.getDOT(atn.rules.get(0), parser.getRuleNames()));
		//		System.out.println(dot.getDOT(atn.rules.get(1), parser.getRuleNames()));
	}

	@Override
	public void reset() {
	}

	public int adaptivePredict(@NotNull SymbolStream<? extends Symbol> input, int decision,
							   @Nullable ParserRuleContext<Symbol> outerContext)
	{
		return adaptivePredict(input, decision, outerContext, false);
	}

	public int adaptivePredict(@NotNull SymbolStream<? extends Symbol> input,
							   int decision,
							   @Nullable ParserRuleContext<Symbol> outerContext,
							   boolean useContext)
	{
		predict_calls++;
		DFA dfa = decisionToDFA[decision];
		if (optimize_ll1 && dfa != null) {
			int ll_1 = input.LA(1);
			if (ll_1 >= 0 && ll_1 <= Short.MAX_VALUE) {
				int key = (decision << 16) + ll_1;
				Integer alt = LL1Table.get(key);
				if (alt != null) {
					return alt;
				}
			}
		}

		if (force_global_context) {
			useContext = true;
		}
		else if (!always_try_local_context) {
			useContext |= dfa != null && dfa.isContextSensitive();
		}

		userWantsCtxSensitive = useContext || (!disable_global_context && (outerContext != null));
		if (outerContext == null) {
			outerContext = ParserRuleContext.emptyContext();
		}

		SimulatorState<Symbol> state = null;
		if (dfa != null) {
			state = getStartState(dfa, input, outerContext, useContext);
		}

		if ( state==null ) {
			if ( dfa==null ) {
				DecisionState startState = atn.decisionToState.get(decision);
				decisionToDFA[decision] = dfa = new DFA(startState, decision);
				if (useContext) {
					dfa.setContextSensitive(true);
				}
			}

			return predictATN(dfa, input, outerContext, useContext);
		}
		else {
			//dump(dfa);
			// start with the DFA
			int m = input.mark();
			int index = input.index();
			try {
				int alt = execDFA(dfa, input, index, state);
				return alt;
			}
			finally {
				input.seek(index);
				input.release(m);
			}
		}
	}

	public SimulatorState<Symbol> getStartState(@NotNull DFA dfa,
										@NotNull SymbolStream<? extends Symbol> input,
										@NotNull ParserRuleContext<Symbol> outerContext,
										boolean useContext) {

		if (!useContext) {
			if (dfa.s0 == null) {
				return null;
			}

			return new SimulatorState<Symbol>(outerContext, dfa.s0, false, outerContext);
		}

		dfa.setContextSensitive(true);

		RuleContext<Symbol> remainingContext = outerContext;
		assert outerContext != null;
		DFAState s0 = dfa.s0;
		while (remainingContext != null && s0 != null && s0.isCtxSensitive) {
			s0 = s0.getContextTarget(getInvokingState(remainingContext));
			if (remainingContext.isEmpty()) {
				assert s0 == null || !s0.isCtxSensitive;
			}
			else {
				remainingContext = remainingContext.parent;
			}
		}

		if (s0 == null) {
			return null;
		}

		return new SimulatorState<Symbol>(outerContext, s0, useContext, (ParserRuleContext<Symbol>)remainingContext);
	}

	public int predictATN(@NotNull DFA dfa, @NotNull SymbolStream<? extends Symbol> input,
						  @Nullable ParserRuleContext<Symbol> outerContext,
						  boolean useContext)
	{
		if ( outerContext==null ) outerContext = ParserRuleContext.emptyContext();
		if ( debug ) System.out.println("ATN decision "+dfa.decision+
										" exec LA(1)=="+ getLookaheadName(input) +
										", outerContext="+outerContext.toString(parser));

		int alt = 0;
		int m = input.mark();
		int index = input.index();
		try {
			SimulatorState<Symbol> state = computeStartState(dfa, outerContext, useContext);
			alt = execATN(dfa, input, index, state);
		}
		catch (NoViableAltException nvae) {
			if ( debug ) dumpDeadEndConfigs(nvae);
			throw nvae;
		}
		finally {
			input.seek(index);
			input.release(m);
		}
		if ( debug ) System.out.println("DFA after predictATN: "+dfa.toString(parser.getTokenNames(), parser.getRuleNames()));
		return alt;
	}

	public int execDFA(@NotNull DFA dfa,
					   @NotNull SymbolStream<? extends Symbol> input, int startIndex,
					   @NotNull SimulatorState<Symbol> state)
    {
		ParserRuleContext<Symbol> outerContext = state.outerContext;
		if ( dfa_debug ) System.out.println("DFA decision "+dfa.decision+
											" exec LA(1)=="+ getLookaheadName(input) +
											", outerContext="+outerContext.toString(parser));
		if ( dfa_debug ) System.out.print(dfa.toString(parser.getTokenNames(), parser.getRuleNames()));
		DFAState acceptState = null;
		DFAState s = state.s0;

		int t = input.LA(1);
		ParserRuleContext<Symbol> remainingOuterContext = state.remainingOuterContext;

		while ( true ) {
			if ( dfa_debug ) System.out.println("DFA state "+s.stateNumber+" LA(1)=="+getLookaheadName(input));
			if ( state.useContext ) {
				while ( s.isCtxSensitive && s.contextSymbols.contains(t) ) {
					DFAState next = null;
					if (remainingOuterContext != null) {
						next = s.getContextTarget(getInvokingState(remainingOuterContext));
					}

					if ( next == null ) {
						// fail over to ATN
						SimulatorState<Symbol> initialState = new SimulatorState<Symbol>(state.outerContext, s, state.useContext, remainingOuterContext);
						return execATN(dfa, input, startIndex, initialState);
					}

					remainingOuterContext = (ParserRuleContext<Symbol>)remainingOuterContext.parent;
					s = next;
				}
			}
			if ( s.isAcceptState ) {
				if ( s.predicates!=null ) {
					if ( dfa_debug ) System.out.println("accept "+s);
				}
				else {
					if ( dfa_debug ) System.out.println("accept; predict "+s.prediction +" in state "+s.stateNumber);
				}
				acceptState = s;
				// keep going unless we're at EOF or state only has one alt number
				// mentioned in configs; check if something else could match
				// TODO: don't we always stop? only lexer would keep going
				// TODO: v3 dfa don't do this.
				break;
			}

			// t is not updated if one of these states is reached
			assert !s.isAcceptState;

			// if no edge, pop over to ATN interpreter, update DFA and return
			DFAState target = s.getTarget(t);
			if ( target == null ) {
				if ( dfa_debug && t>=0 ) System.out.println("no edge for "+parser.getTokenNames()[t]);
				int alt;
				if ( dfa_debug ) {
					System.out.println("ATN exec upon "+
                                       parser.getInputString(startIndex) +
									   " at DFA state "+s.stateNumber);
				}

				SimulatorState<Symbol> initialState = new SimulatorState<Symbol>(outerContext, s, state.useContext, remainingOuterContext);
				alt = execATN(dfa, input, startIndex, initialState);
				// this adds edge even if next state is accept for
				// same alt; e.g., s0-A->:s1=>2-B->:s2=>2
				// TODO: This next stuff kills edge, but extra states remain. :(
				if ( s.isAcceptState && alt!=-1 ) {
					DFAState d = s.getTarget(input.LA(1));
					if ( d.isAcceptState && d.prediction==s.prediction ) {
						// we can carve it out.
						s.setTarget(input.LA(1), ERROR); // IGNORE really not error
					}
				}
				if ( dfa_debug ) {
					System.out.println("back from DFA update, alt="+alt+", dfa=\n"+dfa.toString(parser.getTokenNames(), parser.getRuleNames()));
					//dump(dfa);
				}
				// action already executed
				if ( dfa_debug ) System.out.println("DFA decision "+dfa.decision+
													" predicts "+alt);
				return alt; // we've updated DFA, exec'd action, and have our deepest answer
			}
			else if ( target == ERROR ) {
				throw noViableAlt(input, outerContext, s.configset, startIndex);
			}
			s = target;
			if (!s.isAcceptState) {
				input.consume();
				t = input.LA(1);
			}
		}
//		if ( acceptState==null ) {
//			if ( debug ) System.out.println("!!! no viable alt in dfa");
//			return -1;
//		}

		if ( acceptState.configset.getConflictingAlts()!=null ) {
			if ( dfa.atnStartState instanceof DecisionState && ((DecisionState)dfa.atnStartState).isGreedy ) {
				int k = input.index() - startIndex + 1; // how much input we used
				if ( k == 1 || // SLL(1) == LL(1)
					!userWantsCtxSensitive ||
					!acceptState.configset.getDipsIntoOuterContext() )
				{
					// we don't report the ambiguity again
					//if ( !acceptState.configset.hasSemanticContext() ) {
					//	reportAmbiguity(dfa, acceptState, startIndex, input.index(), acceptState.configset.getConflictingAlts(), acceptState.configset);
					//}
				}
				else {
					assert !state.useContext;

					// Before attempting full context prediction, check to see if there are
					// disambiguating or validating predicates to evaluate which allow an
					// immediate decision
					if ( acceptState.predicates!=null ) {
						// rewind input so pred's LT(i) calls make sense
						input.seek(startIndex);
						IntervalSet predictions = evalSemanticContext(s.predicates, outerContext, true);
						if ( predictions.size() == 1 ) {
							return predictions.getMinElement();
						}
					}

					input.seek(startIndex);
					dfa.setContextSensitive(true);
					return adaptivePredict(input, dfa.decision, outerContext, true);
				}
			}
		}

		// Before jumping to prediction, check to see if there are
		// disambiguating or validating predicates to evaluate
		if ( s.predicates!=null ) {
			// rewind input so pred's LT(i) calls make sense
			input.seek(startIndex);
			// since we don't report ambiguities in execDFA, we never need to use complete predicate evaluation here
			IntervalSet alts = evalSemanticContext(s.predicates, outerContext, false);
			if (alts.isNil()) {
				throw noViableAlt(input, outerContext, s.configset, startIndex);
			}

			return alts.getMinElement();
		}

		if ( dfa_debug ) System.out.println("DFA decision "+dfa.decision+
											" predicts "+acceptState.prediction);
		return acceptState.prediction;
	}

	/** Performs ATN simulation to compute a predicted alternative based
	 *  upon the remaining input, but also updates the DFA cache to avoid
	 *  having to traverse the ATN again for the same input sequence.

	 There are some key conditions we're looking for after computing a new
	 set of ATN configs (proposed DFA state):
	       * if the set is empty, there is no viable alternative for current symbol
	       * does the state uniquely predict an alternative?
	       * does the state have a conflict that would prevent us from
	         putting it on the work list?
	       * if in non-greedy decision is there a config at a rule stop state?

	 We also have some key operations to do:
	       * add an edge from previous DFA state to potentially new DFA state, D,
	         upon current symbol but only if adding to work list, which means in all
	         cases except no viable alternative (and possibly non-greedy decisions?)
	       * collecting predicates and adding semantic context to DFA accept states
	       * adding rule context to context-sensitive DFA accept states
	       * consuming an input symbol
	       * reporting a conflict
	       * reporting an ambiguity
	       * reporting a context sensitivity
	       * reporting insufficient predicates

	 We should isolate those operations, which are side-effecting, to the
	 main work loop. We can isolate lots of code into other functions, but
	 they should be side effect free. They can return package that
	 indicates whether we should report something, whether we need to add a
	 DFA edge, whether we need to augment accept state with semantic
	 context or rule invocation context. Actually, it seems like we always
	 add predicates if they exist, so that can simply be done in the main
	 loop for any accept state creation or modification request.

	 cover these cases:
	    dead end
	    single alt
	    single alt + preds
	    conflict
	    conflict + preds

	 TODO: greedy + those

	 */
	public int execATN(@NotNull DFA dfa,
					   @NotNull SymbolStream<? extends Symbol> input, int startIndex,
					   @NotNull SimulatorState<Symbol> initialState)
	{
		if ( debug ) System.out.println("execATN decision "+dfa.decision+" exec LA(1)=="+ getLookaheadName(input));
		ATN_failover++;

		final ParserRuleContext<Symbol> outerContext = initialState.outerContext;
		final boolean useContext = initialState.useContext;

		int t = input.LA(1);

        DecisionState decState = atn.getDecisionState(dfa.decision);
		boolean greedy = decState.isGreedy;
		SimulatorState<Symbol> previous = initialState;

		PredictionContextCache contextCache = new PredictionContextCache();
		while (true) { // while more work
			SimulatorState<Symbol> nextState = computeReachSet(dfa, previous, t, greedy, contextCache);
			if (nextState == null) throw noViableAlt(input, outerContext, previous.s0.configset, startIndex);
			DFAState D = nextState.s0;
			ATNConfigSet reach = nextState.s0.configset;

			int predictedAlt = getUniqueAlt(reach);
			if ( predictedAlt!=ATN.INVALID_ALT_NUMBER ) {
				D.isAcceptState = true;
				D.prediction = predictedAlt;

				if (optimize_ll1
					&& input.index() == startIndex
					&& nextState.outerContext == nextState.remainingOuterContext
					&& dfa.decision >= 0
					&& greedy
					&& !D.configset.hasSemanticContext())
				{
					if (t >= 0 && t <= Short.MAX_VALUE) {
						int key = (dfa.decision << 16) + t;
						LL1Table.put(key, predictedAlt);
					}
				}

				if (useContext && always_try_local_context) {
					retry_with_context_indicates_no_conflict++;
					reportContextSensitivity(dfa, nextState, startIndex, input.index());
				}
			}
			else {
				D.configset.setConflictingAlts(getConflictingAlts(reach));
				if ( D.configset.getConflictingAlts()!=null ) {
					if ( greedy ) {
						D.isAcceptState = true;
						D.prediction = predictedAlt = resolveToMinAlt(D, D.configset.getConflictingAlts());

						int k = input.index() - startIndex + 1; // how much input we used
//						System.out.println("used k="+k);
<<<<<<< HEAD
						if ( k == 1 || // SLL(1) == LL(1)
							 !userWantsCtxSensitive ||
							 !D.configset.getDipsIntoOuterContext() )
=======
						if ( outerContext == ParserRuleContext.EMPTY || // in grammar start rule
							 !D.configset.dipsIntoOuterContext )
>>>>>>> ea7037dd
						{
							if ( reportAmbiguities && !D.configset.hasSemanticContext() ) {
								reportAmbiguity(dfa, D, startIndex, input.index(), D.configset.getConflictingAlts(), D.configset);
							}
						}
						else {
							assert !useContext;

							int ambigIndex = input.index();

							if ( D.isAcceptState && D.configset.hasSemanticContext() ) {
								int nalts = decState.getNumberOfTransitions();
								List<DFAState.PredPrediction> predPredictions =
									predicateDFAState(D, D.configset, outerContext, nalts);
								if (predPredictions != null) {
									input.seek(startIndex);
									// always use complete evaluation here since we'll want to retry with full context if still ambiguous
									IntervalSet alts = evalSemanticContext(predPredictions, outerContext, true);
									if (alts.size() == 1) {
										return alts.getMinElement();
									}
								}
							}

							if ( debug ) System.out.println("RETRY with outerContext="+outerContext);
							dfa.setContextSensitive(true);
							SimulatorState<Symbol> fullContextState = computeStartState(dfa, outerContext, true);
							reportAttemptingFullContext(dfa, fullContextState, startIndex, ambigIndex);
							input.seek(startIndex);
							return execATN(dfa, input, startIndex, fullContextState);
						}
					}
					else {
						// upon ambiguity for nongreedy, default to exit branch to avoid inf loop
						// this handles case where we find ambiguity that stops DFA construction
						// before a config hits rule stop state. Was leaving prediction blank.
						int exitAlt = 2;
						D.isAcceptState = true; // when ambig or ctx sens or nongreedy or .* loop hitting rule stop
						D.prediction = predictedAlt = exitAlt;
					}
				}
			}

			if ( !greedy ) {
				int exitAlt = 2;
				if ( predictedAlt != ATN.INVALID_ALT_NUMBER && configWithAltAtStopState(reach, 1) ) {
					if ( debug ) System.out.println("nongreedy loop but unique alt "+D.configset.getUniqueAlt()+" at "+reach);
					// reaches end via .* means nothing after.
					D.isAcceptState = true;
					D.prediction = predictedAlt = exitAlt;
				}
				else {// if we reached end of rule via exit branch and decision nongreedy, we matched
					if ( configWithAltAtStopState(reach, exitAlt) ) {
						if ( debug ) System.out.println("nongreedy at stop state for exit branch");
						D.isAcceptState = true;
						D.prediction = predictedAlt = exitAlt;
					}
				}
			}

			if ( D.isAcceptState && D.configset.hasSemanticContext() ) {
				int nalts = decState.getNumberOfTransitions();
				List<DFAState.PredPrediction> predPredictions =
					predicateDFAState(D, D.configset, outerContext, nalts);
				if ( predPredictions!=null ) {
					int stopIndex = input.index();
					input.seek(startIndex);
					IntervalSet alts = evalSemanticContext(predPredictions, outerContext, reportAmbiguities);
					D.prediction = ATN.INVALID_ALT_NUMBER;
					switch (alts.size()) {
					case 0:
						throw noViableAlt(input, outerContext, D.configset, startIndex);

					case 1:
						return alts.getMinElement();

					default:
						// report ambiguity after predicate evaluation to make sure the correct
						// set of ambig alts is reported.
						if (reportAmbiguities) {
							reportAmbiguity(dfa, D, startIndex, stopIndex, alts, D.configset);
						}

						return alts.getMinElement();
					}
				}
			}

			if ( D.isAcceptState ) return predictedAlt;

			previous = nextState;
			input.consume();
			t = input.LA(1);
		}
	}

	protected SimulatorState<Symbol> computeReachSet(DFA dfa, SimulatorState<Symbol> previous, int t, boolean greedy, PredictionContextCache contextCache) {
		final boolean useContext = previous.useContext;
		RuleContext<Symbol> remainingGlobalContext = previous.remainingOuterContext;
		List<ATNConfig> closureConfigs = new ArrayList<ATNConfig>(previous.s0.configset);
		List<Integer> contextElements = null;
		ATNConfigSet reach = new ATNConfigSet();
		boolean stepIntoGlobal;
		do {
			boolean hasMoreContext = !useContext || remainingGlobalContext != null;
			if (!hasMoreContext) {
				reach.setOutermostConfigSet(true);
			}

			ATNConfigSet reachIntermediate = new ATNConfigSet();
			int ncl = closureConfigs.size();
			for (int ci=0; ci<ncl; ci++) { // TODO: foreach
				ATNConfig c = closureConfigs.get(ci);
				if ( debug ) System.out.println("testing "+getTokenName(t)+" at "+c.toString());
				int n = c.state.getNumberOfTransitions();
				for (int ti=0; ti<n; ti++) {               // for each transition
					Transition trans = c.state.transition(ti);
					ATNState target = getReachableTarget(trans, t);
					if ( target!=null ) {
						reachIntermediate.add(new ATNConfig(c, target));
					}
				}
			}

			if (optimize_unique_closure && greedy && reachIntermediate.getUniqueAlt() != ATN.INVALID_ALT_NUMBER) {
				reachIntermediate.setOutermostConfigSet(reach.isOutermostConfigSet());
				reach = reachIntermediate;
				break;
			}

			final boolean collectPredicates = false;
			closure(reachIntermediate, reach, collectPredicates, greedy, previous.useContext, hasMoreContext, contextCache);
			stepIntoGlobal = reach.getDipsIntoOuterContext();

			if (previous.useContext && stepIntoGlobal) {
				reach.clear();

				int nextContextElement = getInvokingState(remainingGlobalContext);
				if (contextElements == null) {
					contextElements = new ArrayList<Integer>();
				}

				if (remainingGlobalContext.isEmpty()) {
					remainingGlobalContext = null;
				} else {
					remainingGlobalContext = remainingGlobalContext.parent;
				}

				contextElements.add(nextContextElement);
				if (nextContextElement != PredictionContext.EMPTY_FULL_STATE_KEY) {
					for (int i = 0; i < closureConfigs.size(); i++) {
						closureConfigs.set(i, closureConfigs.get(i).appendContext(nextContextElement, contextCache));
					}
				}
			}
		} while (useContext && stepIntoGlobal);

		if (reach.isEmpty()) {
			return null;
		}

		DFAState dfaState = null;
		if (previous.s0 != null) {
			dfaState = addDFAEdge(dfa, previous.s0.configset, t, contextElements, reach, contextCache);
		}

		assert !useContext || !dfaState.configset.getDipsIntoOuterContext();
		return new SimulatorState<Symbol>(previous.outerContext, dfaState, useContext, (ParserRuleContext<Symbol>)remainingGlobalContext);
	}

	@NotNull
	public SimulatorState<Symbol> computeStartState(DFA dfa,
											ParserRuleContext<Symbol> globalContext,
											boolean useContext)
	{
		DFAState s0 = dfa.s0;
		if (s0 != null) {
			if (!useContext) {
				return new SimulatorState<Symbol>(globalContext, s0, useContext, globalContext);
			}

			s0.setContextSensitive(atn);
		}

		final int decision = dfa.decision;
		@NotNull
		final ATNState p = dfa.atnStartState;

		int previousContext = 0;
		RuleContext<Symbol> remainingGlobalContext = globalContext;
		PredictionContext initialContext = useContext ? PredictionContext.EMPTY_FULL : PredictionContext.EMPTY_LOCAL; // always at least the implicit call to start rule
		PredictionContextCache contextCache = new PredictionContextCache();
		if (useContext) {
			while (s0 != null && s0.isCtxSensitive && remainingGlobalContext != null) {
				DFAState next;
				if (remainingGlobalContext.isEmpty()) {
					next = s0.getContextTarget(PredictionContext.EMPTY_FULL_STATE_KEY);
					previousContext = PredictionContext.EMPTY_FULL_STATE_KEY;
					remainingGlobalContext = null;
				}
				else {
					next = s0.getContextTarget(getInvokingState(remainingGlobalContext));
					previousContext = getInvokingState(remainingGlobalContext);
					initialContext = initialContext.appendContext(getInvokingState(remainingGlobalContext), contextCache);
					remainingGlobalContext = remainingGlobalContext.parent;
				}

				if (next == null) {
					break;
				}

				s0 = next;
			}
		}

		if (s0 != null && !s0.isCtxSensitive) {
			return new SimulatorState<Symbol>(globalContext, s0, useContext, (ParserRuleContext<Symbol>)remainingGlobalContext);
		}

		ATNConfigSet configs = new ATNConfigSet();

		DecisionState decState = null;
		if ( atn.decisionToState.size()>0 ) {
			decState = atn.decisionToState.get(decision);
		}

		boolean greedy = decState == null || decState.isGreedy;
		while (true) {
			ATNConfigSet reachIntermediate = new ATNConfigSet();
			int n = p.getNumberOfTransitions();
			for (int ti=0; ti<n; ti++) {
				// for each transition
				ATNState target = p.transition(ti).target;
				reachIntermediate.add(new ATNConfig(target, ti + 1, initialContext));
			}

			boolean hasMoreContext = remainingGlobalContext != null;
			if (!hasMoreContext) {
				configs.setOutermostConfigSet(true);
			}

			final boolean collectPredicates = true;
			closure(reachIntermediate, configs, collectPredicates, greedy, useContext, hasMoreContext, contextCache);
			boolean stepIntoGlobal = configs.getDipsIntoOuterContext();

			DFAState next = addDFAState(dfa, configs);
			if (s0 == null) {
				dfa.s0 = next;
			}
			else {
				s0.setContextTarget(previousContext, next);
			}
			s0 = next;

			if (!useContext || !stepIntoGlobal) {
				break;
			}

			// TODO: make sure it distinguishes empty stack states
			next.setContextSensitive(atn);

			configs.clear();
			int nextContextElement = getInvokingState(remainingGlobalContext);

			if (remainingGlobalContext.isEmpty()) {
				remainingGlobalContext = null;
			} else {
				remainingGlobalContext = remainingGlobalContext.parent;
			}

			if (nextContextElement != PredictionContext.EMPTY_FULL_STATE_KEY) {
				initialContext = initialContext.appendContext(nextContextElement, contextCache);
			}

			previousContext = nextContextElement;
		}

		return new SimulatorState<Symbol>(globalContext, s0, useContext, (ParserRuleContext<Symbol>)remainingGlobalContext);
	}

	@Nullable
	public ATNState getReachableTarget(@NotNull Transition trans, int ttype) {
		if ( trans instanceof AtomTransition ) {
			AtomTransition at = (AtomTransition)trans;
			if ( at.label == ttype ) {
				return at.target;
			}
		}
		else if ( trans instanceof SetTransition ) {
			SetTransition st = (SetTransition)trans;
			boolean not = trans instanceof NotSetTransition;
			if ( !not && st.set.contains(ttype) || not && !st.set.contains(ttype) ) {
				return st.target;
			}
		}
		else if ( trans instanceof RangeTransition ) {
			RangeTransition rt = (RangeTransition)trans;
			if ( ttype>=rt.from && ttype<=rt.to ) return rt.target;
		}
		else if ( trans instanceof WildcardTransition && ttype!=Token.EOF ) {
			return trans.target;
		}
		return null;
	}

	/** collect and set D's semantic context */
	public List<DFAState.PredPrediction> predicateDFAState(DFAState D,
														   ATNConfigSet configs,
														   RuleContext<Symbol> outerContext,
														   int nalts)
	{
		IntervalSet conflictingAlts = getConflictingAltsFromConfigSet(configs);
		if ( debug ) System.out.println("predicateDFAState "+D);
		SemanticContext[] altToPred = getPredsForAmbigAlts(conflictingAlts, configs, nalts);
		// altToPred[uniqueAlt] is now our validating predicate (if any)
		List<DFAState.PredPrediction> predPredictions = null;
		if ( altToPred!=null ) {
			// we have a validating predicate; test it
			// Update DFA so reach becomes accept state with predicate
			predPredictions = getPredicatePredictions(conflictingAlts, altToPred);
			D.predicates = predPredictions;
			D.prediction = ATN.INVALID_ALT_NUMBER; // make sure we use preds
		}
		return predPredictions;
	}

	public SemanticContext[] getPredsForAmbigAlts(@NotNull IntervalSet ambigAlts,
												  @NotNull ATNConfigSet configs,
												  int nalts)
	{
		// REACH=[1|1|[]|0:0, 1|2|[]|0:1]

		/* altToPred starts as an array of all null contexts. The entry at index i
		 * corresponds to alternative i. altToPred[i] may have one of three values:
		 *   1. null: no ATNConfig c is found such that c.alt==i
		 *   2. SemanticContext.NONE: At least one ATNConfig c exists such that
		 *      c.alt==i and c.semanticContext==SemanticContext.NONE. In other words,
		 *      alt i has at least one unpredicated config.
		 *   3. Non-NONE Semantic Context: There exists at least one, and for all
		 *      ATNConfig c such that c.alt==i, c.semanticContext!=SemanticContext.NONE.
		 *
		 * From this, it is clear that NONE||anything==NONE.
		 */
		SemanticContext[] altToPred = new SemanticContext[nalts +1];
		int n = altToPred.length;
		for (ATNConfig c : configs) {
			if ( ambigAlts.contains(c.alt) ) {
				altToPred[c.alt] = SemanticContext.or(altToPred[c.alt], c.semanticContext);
			}
		}

		int nPredAlts = 0;
		for (int i = 0; i < n; i++) {
			if (altToPred[i] == null) {
				altToPred[i] = SemanticContext.NONE;
			}
			else if (altToPred[i] != SemanticContext.NONE) {
				nPredAlts++;
			}
		}

		// Optimize away p||p and p&&p
		for (int i = 0; i < altToPred.length; i++) {
			altToPred[i] = altToPred[i].optimize();
		}

		// nonambig alts are null in altToPred
		if ( nPredAlts==0 ) altToPred = null;
		if ( debug ) System.out.println("getPredsForAmbigAlts result "+Arrays.toString(altToPred));
		return altToPred;
	}

	public List<DFAState.PredPrediction> getPredicatePredictions(IntervalSet ambigAlts, SemanticContext[] altToPred) {
		List<DFAState.PredPrediction> pairs = new ArrayList<DFAState.PredPrediction>();
		boolean containsPredicate = false;
		for (int i = 1; i < altToPred.length; i++) {
			SemanticContext pred = altToPred[i];

			// unpredicated is indicated by SemanticContext.NONE
			assert pred != null;

			// find first unpredicated but ambig alternative, if any.
			// Only ambiguous alternatives will have SemanticContext.NONE.
			// Any unambig alts or ambig naked alts after first ambig naked are ignored
			// (null, i) means alt i is the default prediction
			// if no (null, i), then no default prediction.
			if (ambigAlts!=null && ambigAlts.contains(i) && pred==SemanticContext.NONE) {
				pairs.add(new DFAState.PredPrediction(null, i));
			}
			else if ( pred!=SemanticContext.NONE ) {
				containsPredicate = true;
				pairs.add(new DFAState.PredPrediction(pred, i));
			}
		}

		if ( !containsPredicate ) {
			pairs = null;
		}

//		System.out.println(Arrays.toString(altToPred)+"->"+pairs);
		return pairs;
	}

	/** Look through a list of predicate/alt pairs, returning alts for the
	 *  pairs that win. A {@code null} predicate indicates an alt containing an
	 *  unpredicated config which behaves as "always true."
	 *
	 * @param checkUniqueMatch If true, {@link ATN#INVALID_ALT_NUMBER} will be returned
	 *      if the match in not unique.
	 */
	public IntervalSet evalSemanticContext(@NotNull List<DFAState.PredPrediction> predPredictions,
										   ParserRuleContext<Symbol> outerContext,
										   boolean complete)
	{
		IntervalSet predictions = new IntervalSet();
		for (DFAState.PredPrediction pair : predPredictions) {
			if ( pair.pred==null ) {
				predictions.add(pair.alt);
				if (!complete) {
					break;
				}

				continue;
			}

			boolean evaluatedResult = pair.pred.eval(parser, outerContext);
			if ( debug || dfa_debug ) {
				System.out.println("eval pred "+pair+"="+evaluatedResult);
			}

			if ( evaluatedResult ) {
				if ( debug || dfa_debug ) System.out.println("PREDICT "+pair.alt);
				predictions.add(pair.alt);
				if (!complete) {
					break;
				}
			}
		}

		return predictions;
	}


	/* TODO: If we are doing predicates, there is no point in pursuing
		 closure operations if we reach a DFA state that uniquely predicts
		 alternative. We will not be caching that DFA state and it is a
		 waste to pursue the closure. Might have to advance when we do
		 ambig detection thought :(
		  */

	protected void closure(ATNConfigSet sourceConfigs,
						   @NotNull ATNConfigSet configs,
						   boolean collectPredicates,
						   boolean greedy, boolean loopsSimulateTailRecursion,
						   boolean hasMoreContext,
						   @Nullable PredictionContextCache contextCache)
	{
		if (contextCache == null) {
			contextCache = PredictionContextCache.UNCACHED;
		}

		ATNConfigSet currentConfigs = sourceConfigs;
		Set<ATNConfig> closureBusy = new HashSet<ATNConfig>();
		while (currentConfigs.size() > 0) {
			ATNConfigSet intermediate = new ATNConfigSet();
			for (ATNConfig config : currentConfigs) {
				if (optimize_closure_busy && !closureBusy.add(config)) {
					continue;
				}

				closure(config, configs, intermediate, closureBusy, collectPredicates, greedy, loopsSimulateTailRecursion, hasMoreContext, contextCache, 0);
			}

			currentConfigs = intermediate;
		}
	}

	protected void closure(@NotNull ATNConfig config,
						   @NotNull ATNConfigSet configs,
						   @Nullable ATNConfigSet intermediate,
						   @NotNull Set<ATNConfig> closureBusy,
						   boolean collectPredicates,
						   boolean greedy, boolean loopsSimulateTailRecursion,
						   boolean hasMoreContexts,
						   @NotNull PredictionContextCache contextCache,
						   int depth)
	{
		if ( debug ) System.out.println("closure("+config.toString(parser,true)+")");

		if ( !optimize_closure_busy && !closureBusy.add(config) ) {
			return; // avoid infinite recursion
		}

		boolean hasEmpty = config.context.hasEmpty();
		if ( config.state instanceof RuleStopState ) {
			if ( !greedy ) {
				// don't see past end of a rule for any nongreedy decision
				if ( debug ) System.out.println("NONGREEDY at stop state of "+
												getRuleName(config.state.ruleIndex));
				configs.add(config, contextCache);
				return;
			}
			// We hit rule end. If we have context info, use it
			if ( config.context!=null && !config.context.isEmpty() ) {
				int nonEmptySize = config.context.size() - (hasEmpty ? 1 : 0);
				for (int i = 0; i < nonEmptySize; i++) {
					PredictionContext newContext = config.context.getParent(i); // "pop" invoking state
					ATNState invokingState = atn.states.get(config.context.getInvokingState(i));
					RuleTransition rt = (RuleTransition)invokingState.transition(0);
					ATNState retState = rt.followState;
					ATNConfig c = new ATNConfig(retState, config.alt, newContext, config.semanticContext);
					// While we have context to pop back from, we may have
					// gotten that context AFTER having fallen off a rule.
					// Make sure we track that we are now out of context.
					c.reachesIntoOuterContext = config.reachesIntoOuterContext;
					assert depth > Integer.MIN_VALUE;
					if (optimize_closure_busy && c.context.isEmpty() && !closureBusy.add(c)) {
						continue;
					}

					closure(c, configs, intermediate, closureBusy, collectPredicates, greedy, loopsSimulateTailRecursion, hasMoreContexts, contextCache, depth - 1);
				}

				if (!hasEmpty || !hasMoreContexts) {
					return;
				}

				config = new ATNConfig(config, config.state, PredictionContext.EMPTY_LOCAL);
			}
			else if (!hasMoreContexts) {
				configs.add(config, contextCache);
				return;
			}
			else {
				// else if we have no context info, just chase follow links (if greedy)
				if ( debug ) System.out.println("FALLING off rule "+
												getRuleName(config.state.ruleIndex));
			}
		}

		ATNState p = config.state;
		// optimization
		if ( !p.onlyHasEpsilonTransitions() ) {
            configs.add(config, contextCache);
            if ( debug ) System.out.println("added config "+configs);
        }

        for (int i=0; i<p.getNumberOfTransitions(); i++) {
            Transition t = p.transition(i);
            boolean continueCollecting =
				!(t instanceof ActionTransition) && collectPredicates;
            ATNConfig c = getEpsilonTarget(config, t, continueCollecting, depth == 0, contextCache);
			if ( c!=null ) {
				if (loopsSimulateTailRecursion) {
					if ( config.state instanceof StarLoopbackState || config.state instanceof PlusLoopbackState ) {
						c.context = contextCache.getChild(c.context, config.state.stateNumber);
						if ( debug ) System.out.println("Loop back; push "+config.state.stateNumber+", stack="+c.context);
					}
				}

				if (config.state instanceof LoopEndState) {
					if ( debug ) System.out.println("Loop end; pop, stack="+c.context);
					LoopEndState end = (LoopEndState)config.state;
					c.context = c.context.popAll(end.loopBackStateNumber, contextCache);
				}

				if (t instanceof RuleTransition) {
					if (intermediate != null && !collectPredicates) {
						intermediate.add(c, contextCache);
						continue;
					}
				}

				if (optimize_closure_busy) {
					boolean checkClosure = false;
					if (c.state instanceof StarLoopEntryState || c.state instanceof BlockEndState || c.state instanceof LoopEndState) {
						checkClosure = true;
					}
					else if (c.state instanceof PlusBlockStartState) {
						checkClosure = true;
					}
					else if (config.state instanceof RuleStopState && c.context.isEmpty()) {
						checkClosure = true;
					}

					if (checkClosure && !closureBusy.add(c)) {
						continue;
					}
				}

				int newDepth = depth;
				if ( config.state instanceof RuleStopState ) {
					// target fell off end of rule; mark resulting c as having dipped into outer context
					// We can't get here if incoming config was rule stop and we had context
					// track how far we dip into outer context.  Might
					// come in handy and we avoid evaluating context dependent
					// preds if this is > 0.
					c.reachesIntoOuterContext++;
					assert newDepth > Integer.MIN_VALUE;
					newDepth--;
					if ( debug ) System.out.println("dips into outer ctx: "+c);
				}
				else if (t instanceof RuleTransition) {
					// latch when newDepth goes negative - once we step out of the entry context we can't return
					if (newDepth >= 0) {
						newDepth++;
					}
				}

				closure(c, configs, intermediate, closureBusy, continueCollecting, greedy, loopsSimulateTailRecursion, hasMoreContexts, contextCache, newDepth);
			}
		}
	}

	@NotNull
	public String getRuleName(int index) {
		if ( parser!=null && index>=0 ) return parser.getRuleNames()[index];
		return "<rule "+index+">";
	}

	@Nullable
	public ATNConfig getEpsilonTarget(@NotNull ATNConfig config, @NotNull Transition t, boolean collectPredicates, boolean inContext, PredictionContextCache contextCache) {
		if ( t instanceof RuleTransition ) {
			return ruleTransition(config, t, contextCache);
		}
		else if ( t instanceof PredicateTransition ) {
			return predTransition(config, (PredicateTransition)t, collectPredicates, inContext);
		}
		else if ( t instanceof ActionTransition ) {
			return actionTransition(config, (ActionTransition)t);
		}
		else if ( t.isEpsilon() ) {
			return new ATNConfig(config, t.target);
		}
		return null;
	}

	@NotNull
	public ATNConfig actionTransition(@NotNull ATNConfig config, @NotNull ActionTransition t) {
		if ( debug ) System.out.println("ACTION edge "+t.ruleIndex+":"+t.actionIndex);
		return new ATNConfig(config, t.target);
	}

	@Nullable
	public ATNConfig predTransition(@NotNull ATNConfig config,
									@NotNull PredicateTransition pt,
									boolean collectPredicates,
									boolean inContext)
	{
		if ( debug ) {
			System.out.println("PRED (collectPredicates="+collectPredicates+") "+
                    pt.ruleIndex+":"+pt.predIndex+
					", ctx dependent="+pt.isCtxDependent);
			if ( parser != null ) {
                System.out.println("context surrounding pred is "+
                                   parser.getRuleInvocationStack());
            }
		}

        ATNConfig c;
        if ( collectPredicates &&
			 (!pt.isCtxDependent || (pt.isCtxDependent&&inContext)) )
		{
            SemanticContext newSemCtx = SemanticContext.and(config.semanticContext, pt.getPredicate());
            c = new ATNConfig(config, pt.target, newSemCtx);
        }
		else {
			c = new ATNConfig(config, pt.target);
		}

		if ( debug ) System.out.println("config from pred transition="+c);
        return c;
	}

	@NotNull
	public ATNConfig ruleTransition(@NotNull ATNConfig config, @NotNull Transition t, @Nullable PredictionContextCache contextCache) {
		if ( debug ) {
			System.out.println("CALL rule "+getRuleName(t.target.ruleIndex)+
							   ", ctx="+config.context);
		}
		ATNState p = config.state;
		PredictionContext newContext;
		if (contextCache != null) {
			newContext = contextCache.getChild(config.context, p.stateNumber);
		}
		else {
			newContext = config.context.getChild(p.stateNumber);
		}

		return new ATNConfig(config, t.target, newContext);
	}

	/**
	 * From grammar:

	 s' : s s ;
	 s : x? | x ;
	 x : 'a' ;

	 config list: (4,1), (11,1,4), (7,1), (3,1,1), (4,1,1), (8,1,1), (7,1,1),
	 (8,2), (11,2,8), (11,1,[8 1])

	 state to config list:

	 3  -> (3,1,1)
	 4  -> (4,1), (4,1,1)
	 7  -> (7,1), (7,1,1)
	 8  -> (8,1,1), (8,2)
	 11 -> (11,1,4), (11,2,8), (11,1,8 1)

	 Walk and find state config lists with > 1 alt. If none, no conflict. return null. Here, states 11
	 and 8 have lists with both alts 1 and 2. Must check these config lists for conflicting configs.

	 Sam pointed out a problem with the previous definition, v3, of
	 ambiguous states. If we have another state associated with conflicting
	 alternatives, we should keep going. For example, the following grammar

	 s : (ID | ID ID?) ';' ;

	 When the ATN simulation reaches the state before ';', it has a DFA
	 state that looks like: [12|1|[], 6|2|[], 12|2|[]]. Naturally
	 12|1|[] and 12|2|[] conflict, but we cannot stop processing this node
	 because alternative to has another way to continue, via [6|2|[]].
	 The key is that we have a single state that has config's only associated
	 with a single alternative, 2, and crucially the state transitions
	 among the configurations are all non-epsilon transitions. That means
	 we don't consider any conflicts that include alternative 2. So, we
	 ignore the conflict between alts 1 and 2. We ignore a set of
	 conflicting alts when there is an intersection with an alternative
	 associated with a single alt state in the state->config-list map.

	 It's also the case that we might have two conflicting configurations but
	 also a 3rd nonconflicting configuration for a different alternative:
	 [1|1|[], 1|2|[], 8|3|[]]. This can come about from grammar:

	 a : A | A | A B ;

	 After matching input A, we reach the stop state for rule A, state 1.
	 State 8 is the state right before B. Clearly alternatives 1 and 2
	 conflict and no amount of further lookahead will separate the two.
	 However, alternative 3 will be able to continue and so we do not
	 stop working on this state. In the previous example, we're concerned
	 with states associated with the conflicting alternatives. Here alt
	 3 is not associated with the conflicting configs, but since we can continue
	 looking for input reasonably, I don't declare the state done. We
	 ignore a set of conflicting alts when we have an alternative
	 that we still need to pursue.

	 So, in summary, as long as there is a single configuration that is
	 not conflicting with any other configuration for that state, then
	 there is more input we can use to keep going. E.g.,
	 s->[(s,1,[x]), (s,2,[x]), (s,2,[y])]
	 s->[(s,1,_)]
	 s->[(s,1,[y]), (s,2,[x])]
	 Regardless of what goes on for the other states, this is
	 sufficient to force us to add this new state to the ATN-to-DFA work list.

	 TODO: split into "has nonconflict config--add to work list" and getambigalts
	 functions
	 */
	@Nullable
	public IntervalSet getConflictingAlts(@NotNull ATNConfigSet configs) {
		if ( debug ) System.out.println("### check ambiguous  "+configs);
		// First get a list of configurations for each state.
		// Most of the time, each state will have one associated configuration.
		MultiMap<Integer, ATNConfig> stateToConfigListMap = new MultiMap<Integer, ATNConfig>();
		Map<Integer, IntervalSet> stateToAltListMap = new HashMap<Integer, IntervalSet>();

		for (ATNConfig c : configs) {
			stateToConfigListMap.map(c.state.stateNumber, c);
			IntervalSet alts = stateToAltListMap.get(c.state.stateNumber);
			if ( alts==null ) {
				alts = new IntervalSet();
				stateToAltListMap.put(c.state.stateNumber, alts);
			}
			alts.add(c.alt);
		}
		// potential conflicts are states, s, with > 1 configurations and diff alts
		// find all alts with potential conflicts
		int numPotentialConflicts = 0;
		IntervalSet altsToIgnore = new IntervalSet();
		for (int state : stateToConfigListMap.keySet()) { // for each state
			IntervalSet alts = stateToAltListMap.get(state);
			if ( alts.size()==1 ) {
				if ( !atn.states.get(state).onlyHasEpsilonTransitions() ) {
					List<ATNConfig> configsPerState = stateToConfigListMap.get(state);
					ATNConfig anyConfig = configsPerState.get(0);
					altsToIgnore.add(anyConfig.alt);
					if ( debug ) System.out.println("### one alt and all non-ep: "+configsPerState);
				}
				// remove state's configurations from further checking; no issues with them.
				// (can't remove as it's concurrent modification; set to null)
//				return null;
				stateToConfigListMap.put(state, null);
			}
			else {
				numPotentialConflicts++;
			}
		}

		if ( debug ) System.out.println("### altsToIgnore: "+altsToIgnore);
		if ( debug ) System.out.println("### stateToConfigListMap="+stateToConfigListMap);

		if ( numPotentialConflicts==0 ) {
			return null;
		}

		// compare each pair of configs in sets for states with > 1 alt in config list, looking for
		// (s, i, ctx) and (s, j, ctx') where ctx==ctx' or one is suffix of the other.
		IntervalSet ambigAlts = new IntervalSet();
		for (int state : stateToConfigListMap.keySet()) {
			List<ATNConfig> configsPerState = stateToConfigListMap.get(state);
			if (configsPerState == null) continue;
			IntervalSet alts = stateToAltListMap.get(state);
// Sam's correction to ambig def is here:
			if ( !altsToIgnore.isNil() && alts.and(altsToIgnore).size()<=1 ) {
//				System.err.println("ignoring alt since "+alts+"&"+altsToIgnore+
//								   ".size is "+alts.and(altsToIgnore).size());
				continue;
			}
			int size = configsPerState.size();
			for (int i = 0; i < size; i++) {
				ATNConfig c = configsPerState.get(i);
				for (int j = i+1; j < size; j++) {
					ATNConfig d = configsPerState.get(j);
					if ( c.alt != d.alt ) {
						boolean conflicting =
							c.context.equals(d.context);
						if ( conflicting ) {
							if ( debug ) {
								System.out.println("we reach state "+c.state.stateNumber+
												   " in rule "+
												   (parser !=null ? getRuleName(c.state.ruleIndex) :"n/a")+
												   " alts "+c.alt+","+d.alt+" from ctx "+Utils.join(c.context.toStrings(parser, c.state.stateNumber), "")
												   +" and "+ Utils.join(d.context.toStrings(parser, d.state.stateNumber), ""));
							}
							ambigAlts.add(c.alt);
							ambigAlts.add(d.alt);
						}
					}
				}
			}
		}

		if ( debug ) System.out.println("### ambigAlts="+ambigAlts);

		if ( ambigAlts.isNil() ) return null;

		return ambigAlts;
	}

	protected IntervalSet getConflictingAltsFromConfigSet(ATNConfigSet configs) {
		IntervalSet conflictingAlts;
		if ( configs.getUniqueAlt()!= ATN.INVALID_ALT_NUMBER ) {
			conflictingAlts = IntervalSet.of(configs.getUniqueAlt());
		}
		else {
			conflictingAlts = configs.getConflictingAlts();
		}
		return conflictingAlts;
	}

	protected int resolveToMinAlt(@NotNull DFAState D, IntervalSet conflictingAlts) {
		// kill dead alts so we don't chase them ever
//		killAlts(conflictingAlts, D.configset);
		D.prediction = conflictingAlts.getMinElement();
		if ( debug ) System.out.println("RESOLVED TO "+D.prediction+" for "+D);
		return D.prediction;
	}

	@NotNull
	public String getTokenName(int t) {
		if ( t==Token.EOF ) return "EOF";
		if ( parser!=null && parser.getTokenNames()!=null ) {
			String[] tokensNames = parser.getTokenNames();
			if ( t>=tokensNames.length ) {
				System.err.println(t+" ttype out of range: "+ Arrays.toString(tokensNames));
				System.err.println(((CommonTokenStream)parser.getInputStream()).getTokens());
			}
			else {
				return tokensNames[t]+"<"+t+">";
			}
		}
		return String.valueOf(t);
	}

	public String getLookaheadName(SymbolStream<? extends Symbol> input) {
		return getTokenName(input.LA(1));
	}

	public void dumpDeadEndConfigs(@NotNull NoViableAltException nvae) {
		System.err.println("dead end configs: ");
		for (ATNConfig c : nvae.deadEndConfigs) {
			String trans = "no edges";
			if ( c.state.getNumberOfTransitions()>0 ) {
				Transition t = c.state.transition(0);
				if ( t instanceof AtomTransition) {
					AtomTransition at = (AtomTransition)t;
					trans = "Atom "+getTokenName(at.label);
				}
				else if ( t instanceof SetTransition ) {
					SetTransition st = (SetTransition)t;
					boolean not = st instanceof NotSetTransition;
					trans = (not?"~":"")+"Set "+st.set.toString();
				}
			}
			System.err.println(c.toString(parser, true)+":"+trans);
		}
	}

	@NotNull
	public NoViableAltException noViableAlt(@NotNull SymbolStream<? extends Symbol> input,
											@NotNull ParserRuleContext<Symbol> outerContext,
											@NotNull ATNConfigSet configs,
											int startIndex)
	{
		return new NoViableAltException(parser, input,
											input.get(startIndex),
											input.LT(1),
											configs, outerContext);
	}

	public int getUniqueAlt(@NotNull Collection<ATNConfig> configs) {
		int alt = ATN.INVALID_ALT_NUMBER;
		for (ATNConfig c : configs) {
			if ( alt == ATN.INVALID_ALT_NUMBER ) {
				alt = c.alt; // found first alt
			}
			else if ( c.alt!=alt ) {
				return ATN.INVALID_ALT_NUMBER;
			}
		}
		return alt;
	}

	public boolean configWithAltAtStopState(@NotNull Collection<ATNConfig> configs, int alt) {
		for (ATNConfig c : configs) {
			if ( c.alt == alt ) {
				if ( c.state.getClass() == RuleStopState.class ) {
					return true;
				}
			}
		}
		return false;
	}

	@NotNull
	protected DFAState addDFAEdge(@NotNull DFA dfa,
								  @NotNull ATNConfigSet p,
								  int t,
								  List<Integer> contextTransitions,
								  @NotNull ATNConfigSet q,
								  PredictionContextCache contextCache)
	{
		assert dfa.isContextSensitive() || contextTransitions == null || contextTransitions.isEmpty();

		DFAState from = addDFAState(dfa, p);
		DFAState to = addDFAState(dfa, q);

		if (contextTransitions != null) {
			for (int context : contextTransitions) {
				if (context == PredictionContext.EMPTY_FULL_STATE_KEY) {
					if (from.configset.isOutermostConfigSet()) {
						continue;
					}
				}

				if (!from.isCtxSensitive) {
					from.setContextSensitive(atn);
				}

				from.contextSymbols.add(t);
				DFAState next = from.getContextTarget(context);
				if (next != null) {
					from = next;
					continue;
				}

				next = addDFAContextState(dfa, from.configset, context, contextCache);
				assert context != PredictionContext.EMPTY_FULL_STATE_KEY || next.configset.isOutermostConfigSet();
				from.setContextTarget(context, next);
				from = next;
			}
		}

        if ( debug ) System.out.println("EDGE "+from+" -> "+to+" upon "+getTokenName(t));
		addDFAEdge(from, t, to);
		if ( debug ) System.out.println("DFA=\n"+dfa.toString(parser!=null?parser.getTokenNames():null, parser!=null?parser.getRuleNames():null));
		return to;
	}

	protected void addDFAEdge(@Nullable DFAState p, int t, @Nullable DFAState q) {
		if ( p!=null ) {
			p.setTarget(t, q);
		}
	}

	/** See comment on LexerInterpreter.addDFAState. */
	@NotNull
	protected DFAState addDFAContextState(@NotNull DFA dfa, @NotNull ATNConfigSet configs, int invokingContext, PredictionContextCache contextCache) {
		if (invokingContext != PredictionContext.EMPTY_FULL_STATE_KEY) {
			ATNConfigSet contextConfigs = new ATNConfigSet();
			for (ATNConfig config : configs) {
				contextConfigs.add(config.appendContext(invokingContext, contextCache));
			}

			return addDFAState(dfa, contextConfigs);
		}
		else {
			assert !configs.isOutermostConfigSet() : "Shouldn't be adding a duplicate edge.";
			configs = configs.clone(true);
			configs.setOutermostConfigSet(true);
			return addDFAState(dfa, configs);
		}
	}

	/** See comment on LexerInterpreter.addDFAState. */
	@NotNull
	protected DFAState addDFAState(@NotNull DFA dfa, @NotNull ATNConfigSet configs) {
		DFAState proposed = new DFAState(configs, -1, atn.maxTokenType);
		DFAState existing = dfa.states.get(proposed);
		if ( existing!=null ) return existing;

		DFAState newState = proposed;

		newState.stateNumber = dfa.states.size();
		configs.optimizeConfigs(this);
		newState.configset = configs.clone(true);
		dfa.states.put(newState, newState);
        if ( debug ) System.out.println("adding new DFA state: "+newState);
		return newState;
	}

//	public void reportConflict(int startIndex, int stopIndex,
//							   @NotNull IntervalSet alts,
//							   @NotNull ATNConfigSet configs)
//	{
//		if ( debug || retry_debug ) {
//			System.out.println("reportConflict "+alts+":"+configs+
//							   ", input="+parser.getInputString(startIndex, stopIndex));
//		}
//		if ( parser!=null ) parser.getErrorHandler().reportConflict(parser, startIndex, stopIndex, alts, configs);
//	}

	public void reportAttemptingFullContext(DFA dfa, SimulatorState<Symbol> initialState, int startIndex, int stopIndex) {
        if ( debug || retry_debug ) {
            System.out.println("reportAttemptingFullContext decision="+dfa.decision+":"+initialState.s0.configset+
                               ", input="+parser.getInputString(startIndex, stopIndex));
        }
        if ( parser!=null ) parser.getErrorListenerDispatch().reportAttemptingFullContext(parser, dfa, startIndex, stopIndex, initialState);
    }

	public void reportContextSensitivity(DFA dfa, SimulatorState<Symbol> acceptState, int startIndex, int stopIndex) {
        if ( debug || retry_debug ) {
            System.out.println("reportContextSensitivity decision="+dfa.decision+":"+acceptState.s0.configset+
                               ", input="+parser.getInputString(startIndex, stopIndex));
        }
        if ( parser!=null ) parser.getErrorListenerDispatch().reportContextSensitivity(parser, dfa, startIndex, stopIndex, acceptState);
    }

    /** If context sensitive parsing, we know it's ambiguity not conflict */
    public void reportAmbiguity(@NotNull DFA dfa, DFAState D, int startIndex, int stopIndex,
								@NotNull IntervalSet ambigAlts,
								@NotNull ATNConfigSet configs)
	{
		if ( debug || retry_debug ) {
//			ParserATNPathFinder finder = new ParserATNPathFinder(parser, atn);
//			int i = 1;
//			for (Transition t : dfa.atnStartState.transitions) {
//				System.out.println("ALT "+i+"=");
//				System.out.println(startIndex+".."+stopIndex+", len(input)="+parser.getInputStream().size());
//				TraceTree path = finder.trace(t.target, parser.getContext(), (TokenStream)parser.getInputStream(),
//											  startIndex, stopIndex);
//				if ( path!=null ) {
//					System.out.println("path = "+path.toStringTree());
//					for (TraceTree leaf : path.leaves) {
//						List<ATNState> states = path.getPathToNode(leaf);
//						System.out.println("states="+states);
//					}
//				}
//				i++;
//			}
			System.out.println("reportAmbiguity "+
							   ambigAlts+":"+configs+
                               ", input="+parser.getInputString(startIndex, stopIndex));
        }
        if ( parser!=null ) parser.getErrorListenerDispatch().reportAmbiguity(parser, dfa, startIndex, stopIndex,
                                                                     ambigAlts, configs);
    }

	protected int getInvokingState(RuleContext<?> context) {
		if (context.isEmpty()) {
			return PredictionContext.EMPTY_FULL_STATE_KEY;
		}
		
		return context.invokingState;
	}
}<|MERGE_RESOLUTION|>--- conflicted
+++ resolved
@@ -685,14 +685,8 @@
 
 						int k = input.index() - startIndex + 1; // how much input we used
 //						System.out.println("used k="+k);
-<<<<<<< HEAD
-						if ( k == 1 || // SLL(1) == LL(1)
-							 !userWantsCtxSensitive ||
+						if ( !userWantsCtxSensitive ||
 							 !D.configset.getDipsIntoOuterContext() )
-=======
-						if ( outerContext == ParserRuleContext.EMPTY || // in grammar start rule
-							 !D.configset.dipsIntoOuterContext )
->>>>>>> ea7037dd
 						{
 							if ( reportAmbiguities && !D.configset.hasSemanticContext() ) {
 								reportAmbiguity(dfa, D, startIndex, input.index(), D.configset.getConflictingAlts(), D.configset);
