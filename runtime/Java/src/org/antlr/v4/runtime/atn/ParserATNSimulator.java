/*
 * [The "BSD license"]
 *  Copyright (c) 2012 Terence Parr
 *  Copyright (c) 2012 Sam Harwell
 *  All rights reserved.
 *
 *  Redistribution and use in source and binary forms, with or without
 *  modification, are permitted provided that the following conditions
 *  are met:
 *
 *  1. Redistributions of source code must retain the above copyright
 *     notice, this list of conditions and the following disclaimer.
 *  2. Redistributions in binary form must reproduce the above copyright
 *     notice, this list of conditions and the following disclaimer in the
 *     documentation and/or other materials provided with the distribution.
 *  3. The name of the author may not be used to endorse or promote products
 *     derived from this software without specific prior written permission.
 *
 *  THIS SOFTWARE IS PROVIDED BY THE AUTHOR ``AS IS'' AND ANY EXPRESS OR
 *  IMPLIED WARRANTIES, INCLUDING, BUT NOT LIMITED TO, THE IMPLIED WARRANTIES
 *  OF MERCHANTABILITY AND FITNESS FOR A PARTICULAR PURPOSE ARE DISCLAIMED.
 *  IN NO EVENT SHALL THE AUTHOR BE LIABLE FOR ANY DIRECT, INDIRECT,
 *  INCIDENTAL, SPECIAL, EXEMPLARY, OR CONSEQUENTIAL DAMAGES (INCLUDING, BUT
 *  NOT LIMITED TO, PROCUREMENT OF SUBSTITUTE GOODS OR SERVICES; LOSS OF USE,
 *  DATA, OR PROFITS; OR BUSINESS INTERRUPTION) HOWEVER CAUSED AND ON ANY
 *  THEORY OF LIABILITY, WHETHER IN CONTRACT, STRICT LIABILITY, OR TORT
 *  (INCLUDING NEGLIGENCE OR OTHERWISE) ARISING IN ANY WAY OUT OF THE USE OF
 *  THIS SOFTWARE, EVEN IF ADVISED OF THE POSSIBILITY OF SUCH DAMAGE.
 */

package org.antlr.v4.runtime.atn;

import org.antlr.v4.runtime.BailErrorStrategy;
import org.antlr.v4.runtime.CommonTokenStream;
import org.antlr.v4.runtime.IntStream;
import org.antlr.v4.runtime.NoViableAltException;
import org.antlr.v4.runtime.Parser;
import org.antlr.v4.runtime.ParserRuleContext;
import org.antlr.v4.runtime.RuleContext;
import org.antlr.v4.runtime.Token;
import org.antlr.v4.runtime.TokenStream;
import org.antlr.v4.runtime.dfa.DFA;
import org.antlr.v4.runtime.dfa.DFAState;
import org.antlr.v4.runtime.misc.IntegerList;
import org.antlr.v4.runtime.misc.Interval;
import org.antlr.v4.runtime.misc.NotNull;
import org.antlr.v4.runtime.misc.Nullable;
import org.antlr.v4.runtime.misc.Tuple;
import org.antlr.v4.runtime.misc.Tuple2;

import java.util.ArrayList;
import java.util.Arrays;
import java.util.BitSet;
import java.util.Collection;
<<<<<<< HEAD
import java.util.Collections;
import java.util.Comparator;
=======
import java.util.HashMap;
>>>>>>> 32adae76
import java.util.HashSet;
import java.util.List;
import java.util.Map;
import java.util.Set;
import java.util.concurrent.atomic.AtomicReference;

/**
 * The embodiment of the adaptive LL(*), ALL(*), parsing strategy.
 *
 * <p>
 * The basic complexity of the adaptive strategy makes it harder to understand.
 * We begin with ATN simulation to build paths in a DFA. Subsequent prediction
 * requests go through the DFA first. If they reach a state without an edge for
 * the current symbol, the algorithm fails over to the ATN simulation to
 * complete the DFA path for the current input (until it finds a conflict state
 * or uniquely predicting state).</p>
 *
 * <p>
 * All of that is done without using the outer context because we want to create
 * a DFA that is not dependent upon the rule invocation stack when we do a
 * prediction. One DFA works in all contexts. We avoid using context not
 * necessarily because it's slower, although it can be, but because of the DFA
 * caching problem. The closure routine only considers the rule invocation stack
 * created during prediction beginning in the decision rule. For example, if
 * prediction occurs without invoking another rule's ATN, there are no context
 * stacks in the configurations. When lack of context leads to a conflict, we
 * don't know if it's an ambiguity or a weakness in the strong LL(*) parsing
 * strategy (versus full LL(*)).</p>
 *
 * <p>
 * When SLL yields a configuration set with conflict, we rewind the input and
 * retry the ATN simulation, this time using full outer context without adding
 * to the DFA. Configuration context stacks will be the full invocation stacks
 * from the start rule. If we get a conflict using full context, then we can
 * definitively say we have a true ambiguity for that input sequence. If we
 * don't get a conflict, it implies that the decision is sensitive to the outer
 * context. (It is not context-sensitive in the sense of context-sensitive
 * grammars.)</p>
 *
 * <p>
 * The next time we reach this DFA state with an SLL conflict, through DFA
 * simulation, we will again retry the ATN simulation using full context mode.
 * This is slow because we can't save the results and have to "interpret" the
 * ATN each time we get that input.</p>
 *
 * <p>
 * <strong>CACHING FULL CONTEXT PREDICTIONS</strong></p>
 *
 * <p>
 * We could cache results from full context to predicted alternative easily and
 * that saves a lot of time but doesn't work in presence of predicates. The set
 * of visible predicates from the ATN start state changes depending on the
 * context, because closure can fall off the end of a rule. I tried to cache
 * tuples (stack context, semantic context, predicted alt) but it was slower
 * than interpreting and much more complicated. Also required a huge amount of
 * memory. The goal is not to create the world's fastest parser anyway. I'd like
 * to keep this algorithm simple. By launching multiple threads, we can improve
 * the speed of parsing across a large number of files.</p>
 *
 * <p>
 * There is no strict ordering between the amount of input used by SLL vs LL,
 * which makes it really hard to build a cache for full context. Let's say that
 * we have input A B C that leads to an SLL conflict with full context X. That
 * implies that using X we might only use A B but we could also use A B C D to
 * resolve conflict. Input A B C D could predict alternative 1 in one position
 * in the input and A B C E could predict alternative 2 in another position in
 * input. The conflicting SLL configurations could still be non-unique in the
 * full context prediction, which would lead us to requiring more input than the
 * original A B C.	To make a	prediction cache work, we have to track	the exact
 * input	used during the previous prediction. That amounts to a cache that maps
 * X to a specific DFA for that context.</p>
 *
 * <p>
 * Something should be done for left-recursive expression predictions. They are
 * likely LL(1) + pred eval. Easier to do the whole SLL unless error and retry
 * with full LL thing Sam does.</p>
 *
 * <p>
 * <strong>AVOIDING FULL CONTEXT PREDICTION</strong></p>
 *
 * <p>
 * We avoid doing full context retry when the outer context is empty, we did not
 * dip into the outer context by falling off the end of the decision state rule,
 * or when we force SLL mode.</p>
 *
 * <p>
 * As an example of the not dip into outer context case, consider as super
 * constructor calls versus function calls. One grammar might look like
 * this:</p>
 *
 * <pre>
 * ctorBody
 *   : '{' superCall? stat* '}'
 *   ;
 * </pre>
 *
 * <p>
 * Or, you might see something like</p>
 *
 * <pre>
 * stat
 *   : superCall ';'
 *   | expression ';'
 *   | ...
 *   ;
 * </pre>
 *
 * <p>
 * In both cases I believe that no closure operations will dip into the outer
 * context. In the first case ctorBody in the worst case will stop at the '}'.
 * In the 2nd case it should stop at the ';'. Both cases should stay within the
 * entry rule and not dip into the outer context.</p>
 *
 * <p>
 * <strong>PREDICATES</strong></p>
 *
 * <p>
 * Predicates are always evaluated if present in either SLL or LL both. SLL and
 * LL simulation deals with predicates differently. SLL collects predicates as
 * it performs closure operations like ANTLR v3 did. It delays predicate
 * evaluation until it reaches and accept state. This allows us to cache the SLL
 * ATN simulation whereas, if we had evaluated predicates on-the-fly during
 * closure, the DFA state configuration sets would be different and we couldn't
 * build up a suitable DFA.</p>
 *
 * <p>
 * When building a DFA accept state during ATN simulation, we evaluate any
 * predicates and return the sole semantically valid alternative. If there is
 * more than 1 alternative, we report an ambiguity. If there are 0 alternatives,
 * we throw an exception. Alternatives without predicates act like they have
 * true predicates. The simple way to think about it is to strip away all
 * alternatives with false predicates and choose the minimum alternative that
 * remains.</p>
 *
 * <p>
 * When we start in the DFA and reach an accept state that's predicated, we test
 * those and return the minimum semantically viable alternative. If no
 * alternatives are viable, we throw an exception.</p>
 *
 * <p>
 * During full LL ATN simulation, closure always evaluates predicates and
 * on-the-fly. This is crucial to reducing the configuration set size during
 * closure. It hits a landmine when parsing with the Java grammar, for example,
 * without this on-the-fly evaluation.</p>
 *
 * <p>
 * <strong>SHARING DFA</strong></p>
 *
 * <p>
 * All instances of the same parser share the same decision DFAs through a
 * static field. Each instance gets its own ATN simulator but they share the
 * same {@link ATN#decisionToDFA} field. They also share a
 * {@link PredictionContextCache} object that makes sure that all
 * {@link PredictionContext} objects are shared among the DFA states. This makes
 * a big size difference.</p>
 *
 * <p>
 * <strong>THREAD SAFETY</strong></p>
 *
 * <p>
 * The {@link ParserATNSimulator} locks on the {@link ATN#decisionToDFA} field when
 * it adds a new DFA object to that array. {@link #addDFAEdge}
 * locks on the DFA for the current decision when setting the
 * {@link DFAState#edges} field. {@link #addDFAState} locks on
 * the DFA for the current decision when looking up a DFA state to see if it
 * already exists. We must make sure that all requests to add DFA states that
 * are equivalent result in the same shared DFA object. This is because lots of
 * threads will be trying to update the DFA at once. The
 * {@link #addDFAState} method also locks inside the DFA lock
 * but this time on the shared context cache when it rebuilds the
 * configurations' {@link PredictionContext} objects using cached
 * subgraphs/nodes. No other locking occurs, even during DFA simulation. This is
 * safe as long as we can guarantee that all threads referencing
 * {@code s.edge[t]} get the same physical target {@link DFAState}, or
 * {@code null}. Once into the DFA, the DFA simulation does not reference the
 * {@link DFA#states} map. It follows the {@link DFAState#edges} field to new
 * targets. The DFA simulator will either find {@link DFAState#edges} to be
 * {@code null}, to be non-{@code null} and {@code dfa.edges[t]} null, or
 * {@code dfa.edges[t]} to be non-null. The
 * {@link #addDFAEdge} method could be racing to set the field
 * but in either case the DFA simulator works; if {@code null}, and requests ATN
 * simulation. It could also race trying to get {@code dfa.edges[t]}, but either
 * way it will work because it's not doing a test and set operation.</p>
 *
 * <p>
 * <strong>Starting with SLL then failing to combined SLL/LL (Two-Stage
 * Parsing)</strong></p>
 *
 * <p>
 * Sam pointed out that if SLL does not give a syntax error, then there is no
 * point in doing full LL, which is slower. We only have to try LL if we get a
 * syntax error. For maximum speed, Sam starts the parser set to pure SLL
 * mode with the {@link BailErrorStrategy}:</p>
 *
 * <pre>
 * parser.{@link Parser#getInterpreter() getInterpreter()}.{@link #setPredictionMode setPredictionMode}{@code (}{@link PredictionMode#SLL}{@code )};
 * parser.{@link Parser#setErrorHandler setErrorHandler}(new {@link BailErrorStrategy}());
 * </pre>
 *
 * <p>
 * If it does not get a syntax error, then we're done. If it does get a syntax
 * error, we need to retry with the combined SLL/LL strategy.</p>
 *
 * <p>
 * The reason this works is as follows. If there are no SLL conflicts, then the
 * grammar is SLL (at least for that input set). If there is an SLL conflict,
 * the full LL analysis must yield a set of viable alternatives which is a
 * subset of the alternatives reported by SLL. If the LL set is a singleton,
 * then the grammar is LL but not SLL. If the LL set is the same size as the SLL
 * set, the decision is SLL. If the LL set has size &gt; 1, then that decision
 * is truly ambiguous on the current input. If the LL set is smaller, then the
 * SLL conflict resolution might choose an alternative that the full LL would
 * rule out as a possibility based upon better context information. If that's
 * the case, then the SLL parse will definitely get an error because the full LL
 * analysis says it's not viable. If SLL conflict resolution chooses an
 * alternative within the LL set, them both SLL and LL would choose the same
 * alternative because they both choose the minimum of multiple conflicting
 * alternatives.</p>
 *
 * <p>
 * Let's say we have a set of SLL conflicting alternatives {@code {1, 2, 3}} and
 * a smaller LL set called <em>s</em>. If <em>s</em> is {@code {2, 3}}, then SLL
 * parsing will get an error because SLL will pursue alternative 1. If
 * <em>s</em> is {@code {1, 2}} or {@code {1, 3}} then both SLL and LL will
 * choose the same alternative because alternative one is the minimum of either
 * set. If <em>s</em> is {@code {2}} or {@code {3}} then SLL will get a syntax
 * error. If <em>s</em> is {@code {1}} then SLL will succeed.</p>
 *
 * <p>
 * Of course, if the input is invalid, then we will get an error for sure in
 * both SLL and LL parsing. Erroneous input will therefore require 2 passes over
 * the input.</p>
 */
public class ParserATNSimulator extends ATNSimulator {
	public static final boolean debug = false;
	public static final boolean dfa_debug = false;
	public static final boolean retry_debug = false;

	@NotNull
	private PredictionMode predictionMode = PredictionMode.LL;
	public boolean force_global_context = false;
	public boolean always_try_local_context = true;

	/**
	 * Determines whether the DFA is used for full-context predictions. When
	 * {@code true}, the DFA stores transition information for both full-context
	 * and SLL parsing; otherwise, the DFA only stores SLL transition
	 * information.
	 *
	 * <p>
	 * For some grammars, enabling the full-context DFA can result in a
	 * substantial performance improvement. However, this improvement typically
	 * comes at the expense of memory used for storing the cached DFA states,
	 * configuration sets, and prediction contexts.</p>
	 *
	 * <p>
	 * The default value is {@code false}.</p>
	 */
	public boolean enable_global_context_dfa = false;
	public boolean optimize_unique_closure = true;
	public boolean optimize_ll1 = true;
	public boolean optimize_hidden_conflicted_configs = false;
	public boolean optimize_tail_calls = true;
	public boolean tail_call_preserves_sll = true;
	public boolean treat_sllk1_conflict_as_ambiguity = false;

	@Nullable
	protected final Parser parser;

	/**
	 * When {@code true}, ambiguous alternatives are reported when they are
	 * encountered within {@link #execATN}. When {@code false}, these messages
	 * are suppressed. The default is {@code false}.
	 * <p>
	 * When messages about ambiguous alternatives are not required, setting this
	 * to {@code false} enables additional internal optimizations which may lose
	 * this information.
	 */
	public boolean reportAmbiguities = false;

	/** By default we do full context-sensitive LL(*) parsing not
	 *  Strong LL(*) parsing. If we fail with Strong LL(*) we
	 *  try full LL(*). That means we rewind and use context information
	 *  when closure operations fall off the end of the rule that
	 *  holds the decision were evaluating.
	 */
	protected boolean userWantsCtxSensitive = true;

	/** Testing only! */
	public ParserATNSimulator(@NotNull ATN atn) {
		this(null, atn);
	}

	public ParserATNSimulator(@Nullable Parser parser, @NotNull ATN atn) {
		super(atn);
		this.parser = parser;
	}

	@NotNull
	public final PredictionMode getPredictionMode() {
		return predictionMode;
	}

	public final void setPredictionMode(@NotNull PredictionMode predictionMode) {
		this.predictionMode = predictionMode;
	}

	@Override
	public void reset() {
	}

	public int adaptivePredict(@NotNull TokenStream input, int decision,
							   @Nullable ParserRuleContext outerContext)
	{
		return adaptivePredict(input, decision, outerContext, false);
	}

	public int adaptivePredict(@NotNull TokenStream input,
							   int decision,
							   @Nullable ParserRuleContext outerContext,
							   boolean useContext)
	{
		DFA dfa = atn.decisionToDFA[decision];
		assert dfa != null;
		if (optimize_ll1 && !dfa.isPrecedenceDfa() && !dfa.isEmpty()) {
			int ll_1 = input.LA(1);
			if (ll_1 >= 0 && ll_1 <= Short.MAX_VALUE) {
				int key = (decision << 16) + ll_1;
				Integer alt = atn.LL1Table.get(key);
				if (alt != null) {
					return alt;
				}
			}
		}

		if (force_global_context) {
			useContext = true;
		}
		else if (!always_try_local_context) {
			useContext |= dfa.isContextSensitive();
		}

		userWantsCtxSensitive = useContext || (predictionMode != PredictionMode.SLL && outerContext != null && !atn.decisionToState.get(decision).sll);
		if (outerContext == null) {
			outerContext = ParserRuleContext.emptyContext();
		}

		SimulatorState state = null;
		if (!dfa.isEmpty()) {
			state = getStartState(dfa, input, outerContext, useContext);
		}

		if ( state==null ) {
			if ( outerContext==null ) outerContext = ParserRuleContext.emptyContext();
			if ( debug ) System.out.println("ATN decision "+dfa.decision+
											" exec LA(1)=="+ getLookaheadName(input) +
											", outerContext="+outerContext.toString(parser));

			state = computeStartState(dfa, outerContext, useContext);
		}

		int m = input.mark();
		int index = input.index();
		try {
			int alt = execDFA(dfa, input, index, state);
			if ( debug ) System.out.println("DFA after predictATN: "+dfa.toString(parser.getTokenNames(), parser.getRuleNames()));
			return alt;
		}
		finally {
			input.seek(index);
			input.release(m);
		}
	}

	protected SimulatorState getStartState(@NotNull DFA dfa,
										@NotNull TokenStream input,
										@NotNull ParserRuleContext outerContext,
										boolean useContext) {

		if (!useContext) {
			if (dfa.isPrecedenceDfa()) {
				// the start state for a precedence DFA depends on the current
				// parser precedence, and is provided by a DFA method.
				DFAState state = dfa.getPrecedenceStartState(parser.getPrecedence(), false);
				if (state == null) {
					return null;
				}

				return new SimulatorState(outerContext, state, false, outerContext);
			}
			else {
				if (dfa.s0.get() == null) {
					return null;
				}

				return new SimulatorState(outerContext, dfa.s0.get(), false, outerContext);
			}
		}

		if (!enable_global_context_dfa) {
			return null;
		}

		ParserRuleContext remainingContext = outerContext;
		assert outerContext != null;
		DFAState s0;
		if (dfa.isPrecedenceDfa()) {
			s0 = dfa.getPrecedenceStartState(parser.getPrecedence(), true);
		}
		else {
			s0 = dfa.s0full.get();
		}

		while (remainingContext != null && s0 != null && s0.isContextSensitive()) {
			remainingContext = skipTailCalls(remainingContext);
			s0 = s0.getContextTarget(getReturnState(remainingContext));
			if (remainingContext.isEmpty()) {
				assert s0 == null || !s0.isContextSensitive();
			}
			else {
				remainingContext = remainingContext.getParent();
			}
		}

		if (s0 == null) {
			return null;
		}

		return new SimulatorState(outerContext, s0, useContext, remainingContext);
	}

	protected int execDFA(@NotNull DFA dfa,
					   @NotNull TokenStream input, int startIndex,
					   @NotNull SimulatorState state)
    {
		ParserRuleContext outerContext = state.outerContext;
		if ( dfa_debug ) System.out.println("DFA decision "+dfa.decision+
											" exec LA(1)=="+ getLookaheadName(input) +
											", outerContext="+outerContext.toString(parser));
		if ( dfa_debug ) System.out.print(dfa.toString(parser.getTokenNames(), parser.getRuleNames()));
		DFAState acceptState = null;
		DFAState s = state.s0;

		int t = input.LA(1);
		ParserRuleContext remainingOuterContext = state.remainingOuterContext;

		while ( true ) {
			if ( dfa_debug ) System.out.println("DFA state "+s.stateNumber+" LA(1)=="+getLookaheadName(input));
			if ( state.useContext ) {
				while ( s.isContextSymbol(t) ) {
					DFAState next = null;
					if (remainingOuterContext != null) {
						remainingOuterContext = skipTailCalls(remainingOuterContext);
						next = s.getContextTarget(getReturnState(remainingOuterContext));
					}

					if ( next == null ) {
						// fail over to ATN
						SimulatorState initialState = new SimulatorState(state.outerContext, s, state.useContext, remainingOuterContext);
						return execATN(dfa, input, startIndex, initialState);
					}

					remainingOuterContext = remainingOuterContext.getParent();
					s = next;
				}
			}
			if ( s.isAcceptState ) {
				if ( s.predicates!=null ) {
					if ( dfa_debug ) System.out.println("accept "+s);
				}
				else {
					if ( dfa_debug ) System.out.println("accept; predict "+s.prediction +" in state "+s.stateNumber);
				}
				acceptState = s;
				// keep going unless we're at EOF or state only has one alt number
				// mentioned in configs; check if something else could match
				// TODO: don't we always stop? only lexer would keep going
				// TODO: v3 dfa don't do this.
				break;
			}

			// t is not updated if one of these states is reached
			assert !s.isAcceptState;

			// if no edge, pop over to ATN interpreter, update DFA and return
			DFAState target = s.getTarget(t);
			if ( target == null ) {
				if ( dfa_debug && t>=0 ) System.out.println("no edge for "+parser.getTokenNames()[t]);
				int alt;
				if ( dfa_debug ) {
					Interval interval = Interval.of(startIndex, parser.getInputStream().index());
					System.out.println("ATN exec upon "+
									   parser.getInputStream().getText(interval) +
									   " at DFA state "+s.stateNumber);
				}

				SimulatorState initialState = new SimulatorState(outerContext, s, state.useContext, remainingOuterContext);
				alt = execATN(dfa, input, startIndex, initialState);
				// this adds edge even if next state is accept for
				// same alt; e.g., s0-A->:s1=>2-B->:s2=>2
				// TODO: This next stuff kills edge, but extra states remain. :(
				if ( s.isAcceptState && alt!=-1 ) {
					DFAState d = s.getTarget(input.LA(1));
					if ( d.isAcceptState && d.prediction==s.prediction ) {
						// we can carve it out.
						s.setTarget(input.LA(1), ERROR); // IGNORE really not error
					}
				}
				if ( dfa_debug ) {
					System.out.println("back from DFA update, alt="+alt+", dfa=\n"+dfa.toString(parser.getTokenNames(), parser.getRuleNames()));
					//dump(dfa);
				}
				// action already executed
				if ( dfa_debug ) System.out.println("DFA decision "+dfa.decision+
													" predicts "+alt);
				return alt; // we've updated DFA, exec'd action, and have our deepest answer
			}
			else if ( target == ERROR ) {
				SimulatorState errorState = new SimulatorState(outerContext, s, state.useContext, remainingOuterContext);
				return handleNoViableAlt(input, startIndex, errorState);
			}
			s = target;
			if (!s.isAcceptState && t != IntStream.EOF) {
				input.consume();
				t = input.LA(1);
			}
		}
//		if ( acceptState==null ) {
//			if ( debug ) System.out.println("!!! no viable alt in dfa");
//			return -1;
//		}

		if ( acceptState.configs.getConflictingAlts()!=null ) {
			if ( dfa.atnStartState instanceof DecisionState ) {
				if (!userWantsCtxSensitive ||
					!acceptState.configs.getDipsIntoOuterContext() ||
					(treat_sllk1_conflict_as_ambiguity && input.index() == startIndex))
				{
					// we don't report the ambiguity again
					//if ( !acceptState.configset.hasSemanticContext() ) {
					//	reportAmbiguity(dfa, acceptState, startIndex, input.index(), acceptState.configset.getConflictingAlts(), acceptState.configset);
					//}
				}
				else {
					assert !state.useContext;

					// Before attempting full context prediction, check to see if there are
					// disambiguating or validating predicates to evaluate which allow an
					// immediate decision
					BitSet conflictingAlts = null;
					if ( acceptState.predicates!=null ) {
						int conflictIndex = input.index();
						if (conflictIndex != startIndex) {
							input.seek(startIndex);
						}

						conflictingAlts = evalSemanticContext(s.predicates, outerContext, true);
						if ( conflictingAlts.cardinality() == 1 ) {
							return conflictingAlts.nextSetBit(0);
						}

						if (conflictIndex != startIndex) {
							// restore the index so reporting the fallback to full
							// context occurs with the index at the correct spot
							input.seek(conflictIndex);
						}
					}

					if (reportAmbiguities) {
						SimulatorState conflictState = new SimulatorState(outerContext, acceptState, state.useContext, remainingOuterContext);
						reportAttemptingFullContext(dfa, conflictingAlts, conflictState, startIndex, input.index());
					}

					input.seek(startIndex);
					return adaptivePredict(input, dfa.decision, outerContext, true);
				}
			}
		}

		// Before jumping to prediction, check to see if there are
		// disambiguating or validating predicates to evaluate
		if ( s.predicates != null ) {
			int stopIndex = input.index();
			if (startIndex != stopIndex) {
				input.seek(startIndex);
			}

			BitSet alts = evalSemanticContext(s.predicates, outerContext, reportAmbiguities && predictionMode == PredictionMode.LL_EXACT_AMBIG_DETECTION);
			switch (alts.cardinality()) {
			case 0:
				throw noViableAlt(input, outerContext, s.configs, startIndex);

			case 1:
				return alts.nextSetBit(0);

			default:
				// report ambiguity after predicate evaluation to make sure the correct
				// set of ambig alts is reported.
				if (startIndex != stopIndex) {
					input.seek(stopIndex);
				}

				reportAmbiguity(dfa, s, startIndex, stopIndex, predictionMode == PredictionMode.LL_EXACT_AMBIG_DETECTION, alts, s.configs);
				return alts.nextSetBit(0);
			}
		}

		if ( dfa_debug ) System.out.println("DFA decision "+dfa.decision+
											" predicts "+acceptState.prediction);
		return acceptState.prediction;
	}

	/** Performs ATN simulation to compute a predicted alternative based
	 *  upon the remaining input, but also updates the DFA cache to avoid
	 *  having to traverse the ATN again for the same input sequence.

	 There are some key conditions we're looking for after computing a new
	 set of ATN configs (proposed DFA state):
	       * if the set is empty, there is no viable alternative for current symbol
	       * does the state uniquely predict an alternative?
	       * does the state have a conflict that would prevent us from
	         putting it on the work list?
	       * if in non-greedy decision is there a config at a rule stop state?

	 We also have some key operations to do:
	       * add an edge from previous DFA state to potentially new DFA state, D,
	         upon current symbol but only if adding to work list, which means in all
	         cases except no viable alternative (and possibly non-greedy decisions?)
	       * collecting predicates and adding semantic context to DFA accept states
	       * adding rule context to context-sensitive DFA accept states
	       * consuming an input symbol
	       * reporting a conflict
	       * reporting an ambiguity
	       * reporting a context sensitivity
	       * reporting insufficient predicates

	 We should isolate those operations, which are side-effecting, to the
	 main work loop. We can isolate lots of code into other functions, but
	 they should be side effect free. They can return package that
	 indicates whether we should report something, whether we need to add a
	 DFA edge, whether we need to augment accept state with semantic
	 context or rule invocation context. Actually, it seems like we always
	 add predicates if they exist, so that can simply be done in the main
	 loop for any accept state creation or modification request.

	 cover these cases:
	    dead end
	    single alt
	    single alt + preds
	    conflict
	    conflict + preds

	 TODO: greedy + those

	 */
	protected int execATN(@NotNull DFA dfa,
					   @NotNull TokenStream input, int startIndex,
					   @NotNull SimulatorState initialState)
	{
		if ( debug ) System.out.println("execATN decision "+dfa.decision+" exec LA(1)=="+ getLookaheadName(input));

		final ParserRuleContext outerContext = initialState.outerContext;
		final boolean useContext = initialState.useContext;

		int t = input.LA(1);

		SimulatorState previous = initialState;

		PredictionContextCache contextCache = new PredictionContextCache();
		while (true) { // while more work
			SimulatorState nextState = computeReachSet(dfa, previous, t, contextCache);
			if (nextState == null) {
				addDFAEdge(previous.s0, input.LA(1), ERROR);
				return handleNoViableAlt(input, startIndex, previous);
			}

			DFAState D = nextState.s0;

			// predicted alt => accept state
			assert D.isAcceptState || getUniqueAlt(D.configs) == ATN.INVALID_ALT_NUMBER;
			// conflicted => accept state
			assert D.isAcceptState || D.configs.getConflictingAlts() == null;

			if (D.isAcceptState) {
				BitSet conflictingAlts = D.configs.getConflictingAlts();
				int predictedAlt = conflictingAlts == null ? getUniqueAlt(D.configs) : ATN.INVALID_ALT_NUMBER;
				if ( predictedAlt!=ATN.INVALID_ALT_NUMBER ) {
					if (optimize_ll1
						&& input.index() == startIndex
						&& !dfa.isPrecedenceDfa()
						&& nextState.outerContext == nextState.remainingOuterContext
						&& dfa.decision >= 0
						&& !D.configs.hasSemanticContext())
					{
						if (t >= 0 && t <= Short.MAX_VALUE) {
							int key = (dfa.decision << 16) + t;
							atn.LL1Table.put(key, predictedAlt);
						}
					}

					if (useContext && always_try_local_context) {
						reportContextSensitivity(dfa, predictedAlt, nextState, startIndex, input.index());
					}
				}

				predictedAlt = D.prediction;
//				int k = input.index() - startIndex + 1; // how much input we used
//				System.out.println("used k="+k);
				boolean attemptFullContext = conflictingAlts != null && userWantsCtxSensitive;
				if (attemptFullContext) {
					if (predictionMode == PredictionMode.LL_EXACT_AMBIG_DETECTION) {
						attemptFullContext = !useContext
							&& (D.configs.getDipsIntoOuterContext() || D.configs.getConflictingAlts().cardinality() > 2)
							&& (!treat_sllk1_conflict_as_ambiguity || input.index() != startIndex);
					}
					else {
						attemptFullContext = D.configs.getDipsIntoOuterContext()
							&& (!treat_sllk1_conflict_as_ambiguity || input.index() != startIndex);
					}
				}

				if ( D.configs.hasSemanticContext() ) {
					DFAState.PredPrediction[] predPredictions = D.predicates;
					if (predPredictions != null) {
						int conflictIndex = input.index();
						if (conflictIndex != startIndex) {
							input.seek(startIndex);
						}

						// use complete evaluation here if we'll want to retry with full context if still ambiguous
						conflictingAlts = evalSemanticContext(predPredictions, outerContext, attemptFullContext || reportAmbiguities);
						switch (conflictingAlts.cardinality()) {
						case 0:
							throw noViableAlt(input, outerContext, D.configs, startIndex);

						case 1:
							return conflictingAlts.nextSetBit(0);

						default:
							break;
						}

						if (conflictIndex != startIndex) {
							// restore the index so reporting the fallback to full
							// context occurs with the index at the correct spot
							input.seek(conflictIndex);
						}
					}
				}

				if (!attemptFullContext) {
					if (conflictingAlts != null) {
						if (reportAmbiguities && conflictingAlts.cardinality() > 1) {
							reportAmbiguity(dfa, D, startIndex, input.index(), predictionMode == PredictionMode.LL_EXACT_AMBIG_DETECTION, conflictingAlts, D.configs);
						}

						predictedAlt = conflictingAlts.nextSetBit(0);
					}

					return predictedAlt;
				}
				else {
					assert !useContext;
					assert D.isAcceptState;

					if ( debug ) System.out.println("RETRY with outerContext="+outerContext);
					SimulatorState fullContextState = computeStartState(dfa, outerContext, true);
					if (reportAmbiguities) {
						reportAttemptingFullContext(dfa, conflictingAlts, nextState, startIndex, input.index());
					}

					input.seek(startIndex);
					return execATN(dfa, input, startIndex, fullContextState);
				}
			}

			previous = nextState;

			if (t != IntStream.EOF) {
				input.consume();
				t = input.LA(1);
			}
		}
	}

	protected int handleNoViableAlt(@NotNull TokenStream input, int startIndex, @NotNull SimulatorState previous) {
		if (previous.s0 != null) {
			BitSet alts = new BitSet();
			for (ATNConfig config : previous.s0.configs) {
				if (config.getReachesIntoOuterContext() || config.getState() instanceof RuleStopState) {
					alts.set(config.getAlt());
				}
			}

			if (!alts.isEmpty()) {
				return alts.nextSetBit(0);
			}
		}

		throw noViableAlt(input, previous.outerContext, previous.s0.configs, startIndex);
	}

	protected SimulatorState computeReachSet(DFA dfa, SimulatorState previous, int t, PredictionContextCache contextCache) {
		final boolean useContext = previous.useContext;
		ParserRuleContext remainingGlobalContext = previous.remainingOuterContext;

		DFAState s = previous.s0;
		if ( useContext ) {
			while ( s.isContextSymbol(t) ) {
				DFAState next = null;
				if (remainingGlobalContext != null) {
					remainingGlobalContext = skipTailCalls(remainingGlobalContext);
					next = s.getContextTarget(getReturnState(remainingGlobalContext));
				}

				if ( next == null ) {
					break;
				}

				remainingGlobalContext = remainingGlobalContext.getParent();
				s = next;
			}
		}

		assert !s.isAcceptState;
		if ( s.isAcceptState ) {
			return new SimulatorState(previous.outerContext, s, useContext, remainingGlobalContext);
		}

		final DFAState s0 = s;

		DFAState target = getExistingTargetState(s0, t);
		if (target == null) {
			Tuple2<DFAState, ParserRuleContext> result = computeTargetState(dfa, s0, remainingGlobalContext, t, useContext, contextCache);
			target = result.getItem1();
			remainingGlobalContext = result.getItem2();
		}

		if (target == ERROR) {
			return null;
		}

		assert !useContext || !target.configs.getDipsIntoOuterContext();
		return new SimulatorState(previous.outerContext, target, useContext, remainingGlobalContext);
	}

	/**
	 * Get an existing target state for an edge in the DFA. If the target state
	 * for the edge has not yet been computed or is otherwise not available,
	 * this method returns {@code null}.
	 *
	 * @param s The current DFA state
	 * @param t The next input symbol
	 * @return The existing target DFA state for the given input symbol
	 * {@code t}, or {@code null} if the target state for this edge is not
	 * already cached
	 */
	@Nullable
	protected DFAState getExistingTargetState(@NotNull DFAState s, int t) {
		return s.getTarget(t);
	}

	/**
	 * Compute a target state for an edge in the DFA, and attempt to add the
	 * computed state and corresponding edge to the DFA.
	 *
	 * @param dfa
	 * @param s The current DFA state
	 * @param remainingGlobalContext
	 * @param t The next input symbol
	 * @param useContext
	 * @param contextCache
	 *
	 * @return The computed target DFA state for the given input symbol
	 * {@code t}. If {@code t} does not lead to a valid DFA state, this method
	 * returns {@link #ERROR}.
	 */
	@NotNull
	protected Tuple2<DFAState, ParserRuleContext> computeTargetState(@NotNull DFA dfa, @NotNull DFAState s, ParserRuleContext remainingGlobalContext, int t, boolean useContext, PredictionContextCache contextCache) {
		List<ATNConfig> closureConfigs = new ArrayList<ATNConfig>(s.configs);
		IntegerList contextElements = null;
		ATNConfigSet reach = new ATNConfigSet();
		boolean stepIntoGlobal;
		do {
			boolean hasMoreContext = !useContext || remainingGlobalContext != null;
			if (!hasMoreContext) {
				reach.setOutermostConfigSet(true);
			}

			ATNConfigSet reachIntermediate = new ATNConfigSet();

			/* Configurations already in a rule stop state indicate reaching the end
			 * of the decision rule (local context) or end of the start rule (full
			 * context). Once reached, these configurations are never updated by a
			 * closure operation, so they are handled separately for the performance
			 * advantage of having a smaller intermediate set when calling closure.
			 *
			 * For full-context reach operations, separate handling is required to
			 * ensure that the alternative matching the longest overall sequence is
			 * chosen when multiple such configurations can match the input.
			 */
			List<ATNConfig> skippedStopStates = null;

			for (ATNConfig c : closureConfigs) {
				if ( debug ) System.out.println("testing "+getTokenName(t)+" at "+c.toString());

				if (c.getState() instanceof RuleStopState) {
					assert c.getContext().isEmpty();
					if (useContext && !c.getReachesIntoOuterContext() || t == IntStream.EOF) {
						if (skippedStopStates == null) {
							skippedStopStates = new ArrayList<ATNConfig>();
						}

						skippedStopStates.add(c);
					}

					continue;
				}

				int n = c.getState().getNumberOfOptimizedTransitions();
				for (int ti=0; ti<n; ti++) {               // for each optimized transition
					Transition trans = c.getState().getOptimizedTransition(ti);
					ATNState target = getReachableTarget(c, trans, t);
					if ( target!=null ) {
						reachIntermediate.add(c.transform(target, false), contextCache);
					}
				}
			}


			/* This block optimizes the reach operation for intermediate sets which
			 * trivially indicate a termination state for the overall
			 * adaptivePredict operation.
			 *
			 * The conditions assume that intermediate
			 * contains all configurations relevant to the reach set, but this
			 * condition is not true when one or more configurations have been
			 * withheld in skippedStopStates.
			 */
			if (optimize_unique_closure && skippedStopStates == null && reachIntermediate.getUniqueAlt() != ATN.INVALID_ALT_NUMBER) {
				reachIntermediate.setOutermostConfigSet(reach.isOutermostConfigSet());
				reach = reachIntermediate;
				break;
			}

			/* If the reach set could not be trivially determined, perform a closure
			 * operation on the intermediate set to compute its initial value.
			 */
			final boolean collectPredicates = false;
			closure(reachIntermediate, reach, collectPredicates, hasMoreContext, contextCache);
			stepIntoGlobal = reach.getDipsIntoOuterContext();

			if (t == IntStream.EOF) {
				/* After consuming EOF no additional input is possible, so we are
				 * only interested in configurations which reached the end of the
				 * decision rule (local context) or end of the start rule (full
				 * context). Update reach to contain only these configurations. This
				 * handles both explicit EOF transitions in the grammar and implicit
				 * EOF transitions following the end of the decision or start rule.
				 *
				 * This is handled before the configurations in skippedStopStates,
				 * because any configurations potentially added from that list are
				 * already guaranteed to meet this condition whether or not it's
				 * required.
				 */
				reach = removeAllConfigsNotInRuleStopState(reach, contextCache);
			}

			/* If skippedStopStates is not null, then it contains at least one
			 * configuration. For full-context reach operations, these
			 * configurations reached the end of the start rule, in which case we
			 * only add them back to reach if no configuration during the current
			 * closure operation reached such a state. This ensures adaptivePredict
			 * chooses an alternative matching the longest overall sequence when
			 * multiple alternatives are viable.
			 */
			if (skippedStopStates != null && (!useContext || !PredictionMode.hasConfigInRuleStopState(reach))) {
				assert !skippedStopStates.isEmpty();
				for (ATNConfig c : skippedStopStates) {
					reach.add(c, contextCache);
				}
			}

			if (useContext && stepIntoGlobal) {
				reach.clear();

				remainingGlobalContext = skipTailCalls(remainingGlobalContext);
				int nextContextElement = getReturnState(remainingGlobalContext);
				if (contextElements == null) {
					contextElements = new IntegerList();
				}

				if (remainingGlobalContext.isEmpty()) {
					remainingGlobalContext = null;
				} else {
					remainingGlobalContext = remainingGlobalContext.getParent();
				}

				contextElements.add(nextContextElement);
				if (nextContextElement != PredictionContext.EMPTY_FULL_STATE_KEY) {
					for (int i = 0; i < closureConfigs.size(); i++) {
						closureConfigs.set(i, closureConfigs.get(i).appendContext(nextContextElement, contextCache));
					}
				}
			}
		} while (useContext && stepIntoGlobal);

		if (reach.isEmpty()) {
			addDFAEdge(s, t, ERROR);
			return Tuple.create(ERROR, remainingGlobalContext);
		}

		DFAState result = addDFAEdge(dfa, s, t, contextElements, reach, contextCache);
		return Tuple.create(result, remainingGlobalContext);
	}

	/**
	 * Return a configuration set containing only the configurations from
	 * {@code configs} which are in a {@link RuleStopState}. If all
	 * configurations in {@code configs} are already in a rule stop state, this
	 * method simply returns {@code configs}.
	 *
	 * @param configs the configuration set to update
	 * @param contextCache the {@link PredictionContext} cache
	 *
	 * @return {@code configs} if all configurations in {@code configs} are in a
	 * rule stop state, otherwise return a new configuration set containing only
	 * the configurations from {@code configs} which are in a rule stop state
	 */
	@NotNull
	protected ATNConfigSet removeAllConfigsNotInRuleStopState(@NotNull ATNConfigSet configs, PredictionContextCache contextCache) {
		if (PredictionMode.allConfigsInRuleStopStates(configs)) {
			return configs;
		}

		ATNConfigSet result = new ATNConfigSet();
		for (ATNConfig config : configs) {
			if (!(config.getState() instanceof RuleStopState)) {
				continue;
			}

			result.add(config, contextCache);
		}

		return result;
	}

	@NotNull
	protected SimulatorState computeStartState(DFA dfa,
											ParserRuleContext globalContext,
											boolean useContext)
	{
		DFAState s0 =
			dfa.isPrecedenceDfa() ? dfa.getPrecedenceStartState(parser.getPrecedence(), useContext) :
			useContext ? dfa.s0full.get() :
			dfa.s0.get();

		if (s0 != null) {
			if (!useContext) {
				return new SimulatorState(globalContext, s0, useContext, globalContext);
			}

			s0.setContextSensitive(atn);
		}

		final int decision = dfa.decision;
		@NotNull
		final ATNState p = dfa.atnStartState;

		int previousContext = 0;
		ParserRuleContext remainingGlobalContext = globalContext;
		PredictionContext initialContext = useContext ? PredictionContext.EMPTY_FULL : PredictionContext.EMPTY_LOCAL; // always at least the implicit call to start rule
		PredictionContextCache contextCache = new PredictionContextCache();
		if (useContext) {
			if (!enable_global_context_dfa) {
				while (remainingGlobalContext != null) {
					if (remainingGlobalContext.isEmpty()) {
						previousContext = PredictionContext.EMPTY_FULL_STATE_KEY;
						remainingGlobalContext = null;
					}
					else {
						previousContext = getReturnState(remainingGlobalContext);
						initialContext = initialContext.appendContext(previousContext, contextCache);
						remainingGlobalContext = remainingGlobalContext.getParent();
					}
				}
			}

			while (s0 != null && s0.isContextSensitive() && remainingGlobalContext != null) {
				DFAState next;
				remainingGlobalContext = skipTailCalls(remainingGlobalContext);
				if (remainingGlobalContext.isEmpty()) {
					next = s0.getContextTarget(PredictionContext.EMPTY_FULL_STATE_KEY);
					previousContext = PredictionContext.EMPTY_FULL_STATE_KEY;
					remainingGlobalContext = null;
				}
				else {
					previousContext = getReturnState(remainingGlobalContext);
					next = s0.getContextTarget(previousContext);
					initialContext = initialContext.appendContext(previousContext, contextCache);
					remainingGlobalContext = remainingGlobalContext.getParent();
				}

				if (next == null) {
					break;
				}

				s0 = next;
			}
		}

		if (s0 != null && !s0.isContextSensitive()) {
			return new SimulatorState(globalContext, s0, useContext, remainingGlobalContext);
		}

		ATNConfigSet configs = new ATNConfigSet();
		while (true) {
			ATNConfigSet reachIntermediate = new ATNConfigSet();
			int n = p.getNumberOfTransitions();
			for (int ti=0; ti<n; ti++) {
				// for each transition
				ATNState target = p.transition(ti).target;
				reachIntermediate.add(ATNConfig.create(target, ti + 1, initialContext));
			}

			boolean hasMoreContext = remainingGlobalContext != null;
			if (!hasMoreContext) {
				configs.setOutermostConfigSet(true);
			}

			final boolean collectPredicates = true;
			closure(reachIntermediate, configs, collectPredicates, hasMoreContext, contextCache);
			boolean stepIntoGlobal = configs.getDipsIntoOuterContext();

			DFAState next;
			if (useContext && !enable_global_context_dfa) {
				s0 = addDFAState(dfa, configs, contextCache);
				break;
			}
			else if (s0 == null) {
				if (!dfa.isPrecedenceDfa() && dfa.atnStartState instanceof StarLoopEntryState) {
					if (((StarLoopEntryState)dfa.atnStartState).precedenceRuleDecision) {
						dfa.setPrecedenceDfa(true);
					}
				}

				if (!dfa.isPrecedenceDfa()) {
					AtomicReference<DFAState> reference = useContext ? dfa.s0full : dfa.s0;
					next = addDFAState(dfa, configs, contextCache);
					if (!reference.compareAndSet(null, next)) {
						next = reference.get();
					}
				}
				else {
					/* If this is a precedence DFA, we use applyPrecedenceFilter
					 * to convert the computed start state to a precedence start
					 * state. We then use DFA.setPrecedenceStartState to set the
					 * appropriate start state for the precedence level rather
					 * than simply setting DFA.s0.
					 */
					configs = applyPrecedenceFilter(configs, globalContext, contextCache);
					next = addDFAState(dfa, configs, contextCache);
					dfa.setPrecedenceStartState(parser.getPrecedence(), useContext, next);
				}
			}
			else {
				if (dfa.isPrecedenceDfa()) {
					configs = applyPrecedenceFilter(configs, globalContext, contextCache);
				}

				next = addDFAState(dfa, configs, contextCache);
				s0.setContextTarget(previousContext, next);
			}

			s0 = next;

			if (!useContext || !stepIntoGlobal) {
				break;
			}

			// TODO: make sure it distinguishes empty stack states
			next.setContextSensitive(atn);

			configs.clear();
			remainingGlobalContext = skipTailCalls(remainingGlobalContext);
			int nextContextElement = getReturnState(remainingGlobalContext);

			if (remainingGlobalContext.isEmpty()) {
				remainingGlobalContext = null;
			} else {
				remainingGlobalContext = remainingGlobalContext.getParent();
			}

			if (nextContextElement != PredictionContext.EMPTY_FULL_STATE_KEY) {
				initialContext = initialContext.appendContext(nextContextElement, contextCache);
			}

			previousContext = nextContextElement;
		}

		return new SimulatorState(globalContext, s0, useContext, remainingGlobalContext);
	}

	/**
	 * This method transforms the start state computed by
	 * {@link #computeStartState} to the special start state used by a
	 * precedence DFA for a particular precedence value. The transformation
	 * process applies the following changes to the start state's configuration
	 * set.
	 *
	 * <ol>
	 * <li>Evaluate the precedence predicates for each configuration using
	 * {@link SemanticContext#evalPrecedence}.</li>
	 * <li>Remove all configurations which predict an alternative greater than
	 * 1, for which another configuration that predicts alternative 1 is in the
	 * same ATN state with the same prediction context. This transformation is
	 * valid for the following reasons:
	 * <ul>
	 * <li>The closure block cannot contain any epsilon transitions which bypass
	 * the body of the closure, so all states reachable via alternative 1 are
	 * part of the precedence alternatives of the transformed left-recursive
	 * rule.</li>
	 * <li>The "primary" portion of a left recursive rule cannot contain an
	 * epsilon transition, so the only way an alternative other than 1 can exist
	 * in a state that is also reachable via alternative 1 is by nesting calls
	 * to the left-recursive rule, with the outer calls not being at the
	 * preferred precedence level.</li>
	 * </ul>
	 * </li>
	 * </ol>
	 *
	 * <p>
	 * The prediction context must be considered by this filter to address
	 * situations like the following.
	 * </p>
	 * <code>
	 * <pre>
	 * grammar TA;
	 * prog: statement* EOF;
	 * statement: letterA | statement letterA 'b' ;
	 * letterA: 'a';
	 * </pre>
	 * </code>
	 * <p>
	 * If the above grammar, the ATN state immediately before the token
	 * reference {@code 'a'} in {@code letterA} is reachable from the left edge
	 * of both the primary and closure blocks of the left-recursive rule
	 * {@code statement}. The prediction context associated with each of these
	 * configurations distinguishes between them, and prevents the alternative
	 * which stepped out to {@code prog} (and then back in to {@code statement}
	 * from being eliminated by the filter.
	 * </p>
	 *
	 * @param configs The configuration set computed by
	 * {@link #computeStartState} as the start state for the DFA.
	 * @return The transformed configuration set representing the start state
	 * for a precedence DFA at a particular precedence level (determined by
	 * calling {@link Parser#getPrecedence}).
	 */
	@NotNull
<<<<<<< HEAD
	protected ATNConfigSet applyPrecedenceFilter(@NotNull ATNConfigSet configs, ParserRuleContext globalContext, PredictionContextCache contextCache) {
		Set<Integer> statesFromAlt1 = new HashSet<Integer>();
		ATNConfigSet configSet = new ATNConfigSet();
=======
	protected ATNConfigSet applyPrecedenceFilter(@NotNull ATNConfigSet configs) {
		Map<Integer, PredictionContext> statesFromAlt1 = new HashMap<Integer, PredictionContext>();
		ATNConfigSet configSet = new ATNConfigSet(configs.fullCtx);
>>>>>>> 32adae76
		for (ATNConfig config : configs) {
			// handle alt 1 first
			if (config.getAlt() != 1) {
				continue;
			}

			SemanticContext updatedContext = config.getSemanticContext().evalPrecedence(parser, globalContext);
			if (updatedContext == null) {
				// the configuration was eliminated
				continue;
			}

<<<<<<< HEAD
			statesFromAlt1.add(config.getState().stateNumber);
			if (updatedContext != config.getSemanticContext()) {
				configSet.add(config.transform(config.getState(), updatedContext, false), contextCache);
=======
			statesFromAlt1.put(config.state.stateNumber, config.context);
			if (updatedContext != config.semanticContext) {
				configSet.add(new ATNConfig(config, updatedContext), mergeCache);
>>>>>>> 32adae76
			}
			else {
				configSet.add(config, contextCache);
			}
		}

		for (ATNConfig config : configs) {
			if (config.getAlt() == 1) {
				// already handled
				continue;
			}

<<<<<<< HEAD
			if (statesFromAlt1.contains(config.getState().stateNumber)) {
=======
			/* In the future, this elimination step could be updated to also
			 * filter the prediction context for alternatives predicting alt>1
			 * (basically a graph subtraction algorithm).
			 */
			PredictionContext context = statesFromAlt1.get(config.state.stateNumber);
			if (context != null && context.equals(config.context)) {
>>>>>>> 32adae76
				// eliminated
				continue;
			}

			configSet.add(config, contextCache);
		}

		return configSet;
	}

	@Nullable
	protected ATNState getReachableTarget(@NotNull ATNConfig source, @NotNull Transition trans, int ttype) {
		if (trans.matches(ttype, 0, atn.maxTokenType)) {
			return trans.target;
		}

		return null;
	}

	/** collect and set D's semantic context */
	protected DFAState.PredPrediction[] predicateDFAState(DFAState D,
													   ATNConfigSet configs,
													   int nalts)
	{
		BitSet conflictingAlts = getConflictingAltsFromConfigSet(configs);
		if ( debug ) System.out.println("predicateDFAState "+D);
		SemanticContext[] altToPred = getPredsForAmbigAlts(conflictingAlts, configs, nalts);
		// altToPred[uniqueAlt] is now our validating predicate (if any)
		DFAState.PredPrediction[] predPredictions = null;
		if ( altToPred!=null ) {
			// we have a validating predicate; test it
			// Update DFA so reach becomes accept state with predicate
			predPredictions = getPredicatePredictions(conflictingAlts, altToPred);
			D.predicates = predPredictions;
			D.prediction = ATN.INVALID_ALT_NUMBER; // make sure we use preds
		}
		return predPredictions;
	}

	protected SemanticContext[] getPredsForAmbigAlts(@NotNull BitSet ambigAlts,
												  @NotNull ATNConfigSet configs,
												  int nalts)
	{
		// REACH=[1|1|[]|0:0, 1|2|[]|0:1]

		/* altToPred starts as an array of all null contexts. The entry at index i
		 * corresponds to alternative i. altToPred[i] may have one of three values:
		 *   1. null: no ATNConfig c is found such that c.alt==i
		 *   2. SemanticContext.NONE: At least one ATNConfig c exists such that
		 *      c.alt==i and c.semanticContext==SemanticContext.NONE. In other words,
		 *      alt i has at least one unpredicated config.
		 *   3. Non-NONE Semantic Context: There exists at least one, and for all
		 *      ATNConfig c such that c.alt==i, c.semanticContext!=SemanticContext.NONE.
		 *
		 * From this, it is clear that NONE||anything==NONE.
		 */
		SemanticContext[] altToPred = new SemanticContext[nalts +1];
		int n = altToPred.length;
		for (ATNConfig c : configs) {
			if ( ambigAlts.get(c.getAlt()) ) {
				altToPred[c.getAlt()] = SemanticContext.or(altToPred[c.getAlt()], c.getSemanticContext());
			}
		}

		int nPredAlts = 0;
		for (int i = 0; i < n; i++) {
			if (altToPred[i] == null) {
				altToPred[i] = SemanticContext.NONE;
			}
			else if (altToPred[i] != SemanticContext.NONE) {
				nPredAlts++;
			}
		}

		// nonambig alts are null in altToPred
		if ( nPredAlts==0 ) altToPred = null;
		if ( debug ) System.out.println("getPredsForAmbigAlts result "+Arrays.toString(altToPred));
		return altToPred;
	}

	protected DFAState.PredPrediction[] getPredicatePredictions(BitSet ambigAlts, SemanticContext[] altToPred) {
		List<DFAState.PredPrediction> pairs = new ArrayList<DFAState.PredPrediction>();
		boolean containsPredicate = false;
		for (int i = 1; i < altToPred.length; i++) {
			SemanticContext pred = altToPred[i];

			// unpredicated is indicated by SemanticContext.NONE
			assert pred != null;

			// find first unpredicated but ambig alternative, if any.
			// Only ambiguous alternatives will have SemanticContext.NONE.
			// Any unambig alts or ambig naked alts after first ambig naked are ignored
			// (null, i) means alt i is the default prediction
			// if no (null, i), then no default prediction.
			if (ambigAlts!=null && ambigAlts.get(i) && pred==SemanticContext.NONE) {
				pairs.add(new DFAState.PredPrediction(null, i));
			}
			else if ( pred!=SemanticContext.NONE ) {
				containsPredicate = true;
				pairs.add(new DFAState.PredPrediction(pred, i));
			}
		}

		if ( !containsPredicate ) {
			return null;
		}

//		System.out.println(Arrays.toString(altToPred)+"->"+pairs);
		return pairs.toArray(new DFAState.PredPrediction[pairs.size()]);
	}

	/** Look through a list of predicate/alt pairs, returning alts for the
	 *  pairs that win. A {@code null} predicate indicates an alt containing an
	 *  unpredicated config which behaves as "always true."
	 */
	protected BitSet evalSemanticContext(@NotNull DFAState.PredPrediction[] predPredictions,
										   ParserRuleContext outerContext,
										   boolean complete)
	{
		BitSet predictions = new BitSet();
		for (DFAState.PredPrediction pair : predPredictions) {
			if ( pair.pred==null ) {
				predictions.set(pair.alt);
				if (!complete) {
					break;
				}

				continue;
			}

			boolean evaluatedResult = pair.pred.eval(parser, outerContext);
			if ( debug || dfa_debug ) {
				System.out.println("eval pred "+pair+"="+evaluatedResult);
			}

			if ( evaluatedResult ) {
				if ( debug || dfa_debug ) System.out.println("PREDICT "+pair.alt);
				predictions.set(pair.alt);
				if (!complete) {
					break;
				}
			}
		}

		return predictions;
	}


	/* TODO: If we are doing predicates, there is no point in pursuing
		 closure operations if we reach a DFA state that uniquely predicts
		 alternative. We will not be caching that DFA state and it is a
		 waste to pursue the closure. Might have to advance when we do
		 ambig detection thought :(
		  */

	protected void closure(ATNConfigSet sourceConfigs,
						   @NotNull ATNConfigSet configs,
						   boolean collectPredicates,
						   boolean hasMoreContext,
						   @Nullable PredictionContextCache contextCache)
	{
		if (contextCache == null) {
			contextCache = PredictionContextCache.UNCACHED;
		}

		ATNConfigSet currentConfigs = sourceConfigs;
		Set<ATNConfig> closureBusy = new HashSet<ATNConfig>();
		while (currentConfigs.size() > 0) {
			ATNConfigSet intermediate = new ATNConfigSet();
			for (ATNConfig config : currentConfigs) {
				closure(config, configs, intermediate, closureBusy, collectPredicates, hasMoreContext, contextCache, 0);
			}

			currentConfigs = intermediate;
		}
	}

	protected void closure(@NotNull ATNConfig config,
						   @NotNull ATNConfigSet configs,
						   @Nullable ATNConfigSet intermediate,
						   @NotNull Set<ATNConfig> closureBusy,
						   boolean collectPredicates,
						   boolean hasMoreContexts,
						   @NotNull PredictionContextCache contextCache,
						   int depth)
	{
		if ( debug ) System.out.println("closure("+config.toString(parser,true)+")");

		if ( config.getState() instanceof RuleStopState ) {
			// We hit rule end. If we have context info, use it
			if ( !config.getContext().isEmpty() ) {
				boolean hasEmpty = config.getContext().hasEmpty();
				int nonEmptySize = config.getContext().size() - (hasEmpty ? 1 : 0);
				for (int i = 0; i < nonEmptySize; i++) {
					PredictionContext newContext = config.getContext().getParent(i); // "pop" return state
					ATNState returnState = atn.states.get(config.getContext().getReturnState(i));
					ATNConfig c = ATNConfig.create(returnState, config.getAlt(), newContext, config.getSemanticContext());
					// While we have context to pop back from, we may have
					// gotten that context AFTER having fallen off a rule.
					// Make sure we track that we are now out of context.
					c.setOuterContextDepth(config.getOuterContextDepth());
					assert depth > Integer.MIN_VALUE;
					closure(c, configs, intermediate, closureBusy, collectPredicates, hasMoreContexts, contextCache, depth - 1);
				}

				if (!hasEmpty || !hasMoreContexts) {
					return;
				}

				config = config.transform(config.getState(), PredictionContext.EMPTY_LOCAL, false);
			}
			else if (!hasMoreContexts) {
				configs.add(config, contextCache);
				return;
			}
			else {
				// else if we have no context info, just chase follow links (if greedy)
				if ( debug ) System.out.println("FALLING off rule "+
												getRuleName(config.getState().ruleIndex));

				if (config.getContext() == PredictionContext.EMPTY_FULL) {
					// no need to keep full context overhead when we step out
					config = config.transform(config.getState(), PredictionContext.EMPTY_LOCAL, false);
				}
			}
		}

		ATNState p = config.getState();
		// optimization
		if ( !p.onlyHasEpsilonTransitions() ) {
            configs.add(config, contextCache);
            if ( debug ) System.out.println("added config "+configs);
        }

        for (int i=0; i<p.getNumberOfOptimizedTransitions(); i++) {
            Transition t = p.getOptimizedTransition(i);
            boolean continueCollecting =
				!(t instanceof ActionTransition) && collectPredicates;
            ATNConfig c = getEpsilonTarget(config, t, continueCollecting, depth == 0, contextCache);
			if ( c!=null ) {
				if (t instanceof RuleTransition) {
					if (intermediate != null && !collectPredicates) {
						intermediate.add(c, contextCache);
						continue;
					}
				}

				int newDepth = depth;
				if ( config.getState() instanceof RuleStopState ) {
					// target fell off end of rule; mark resulting c as having dipped into outer context
					// We can't get here if incoming config was rule stop and we had context
					// track how far we dip into outer context.  Might
					// come in handy and we avoid evaluating context dependent
					// preds if this is > 0.

					if (!closureBusy.add(c)) {
						// avoid infinite recursion for right-recursive rules
						continue;
					}

					c.setOuterContextDepth(c.getOuterContextDepth() + 1);

					assert newDepth > Integer.MIN_VALUE;
					newDepth--;
					if ( debug ) System.out.println("dips into outer ctx: "+c);
				}
				else if (t instanceof RuleTransition) {
					if (optimize_tail_calls && ((RuleTransition)t).optimizedTailCall && (!tail_call_preserves_sll || !PredictionContext.isEmptyLocal(config.getContext()))) {
						assert c.getContext() == config.getContext();
						if (newDepth == 0) {
							// the pop/push of a tail call would keep the depth
							// constant, except we latch if it goes negative
							newDepth--;
							if (!tail_call_preserves_sll && PredictionContext.isEmptyLocal(config.getContext())) {
								// make sure the SLL config "dips into the outer context" or prediction may not fall back to LL on conflict
								c.setOuterContextDepth(c.getOuterContextDepth() + 1);
							}
						}
					}
					else {
						// latch when newDepth goes negative - once we step out of the entry context we can't return
						if (newDepth >= 0) {
							newDepth++;
						}
					}
				}

				closure(c, configs, intermediate, closureBusy, continueCollecting, hasMoreContexts, contextCache, newDepth);
			}
		}
	}

	@NotNull
	public String getRuleName(int index) {
		if ( parser!=null && index>=0 ) return parser.getRuleNames()[index];
		return "<rule "+index+">";
	}

	@Nullable
	protected ATNConfig getEpsilonTarget(@NotNull ATNConfig config, @NotNull Transition t, boolean collectPredicates, boolean inContext, PredictionContextCache contextCache) {
		switch (t.getSerializationType()) {
		case Transition.RULE:
			return ruleTransition(config, (RuleTransition)t, contextCache);

		case Transition.PRECEDENCE:
			return precedenceTransition(config, (PrecedencePredicateTransition)t, collectPredicates, inContext);

		case Transition.PREDICATE:
			return predTransition(config, (PredicateTransition)t, collectPredicates, inContext);

		case Transition.ACTION:
			return actionTransition(config, (ActionTransition)t);

		case Transition.EPSILON:
			return config.transform(t.target, false);

		default:
			return null;
		}
	}

	@NotNull
	protected ATNConfig actionTransition(@NotNull ATNConfig config, @NotNull ActionTransition t) {
		if ( debug ) System.out.println("ACTION edge "+t.ruleIndex+":"+t.actionIndex);
		return config.transform(t.target, false);
	}

	@Nullable
	protected ATNConfig precedenceTransition(@NotNull ATNConfig config,
									@NotNull PrecedencePredicateTransition pt,
									boolean collectPredicates,
									boolean inContext)
	{
		if ( debug ) {
			System.out.println("PRED (collectPredicates="+collectPredicates+") "+
                    pt.precedence+">=_p"+
					", ctx dependent=true");
			if ( parser != null ) {
                System.out.println("context surrounding pred is "+
                                   parser.getRuleInvocationStack());
            }
		}

        ATNConfig c = null;
        if (collectPredicates && inContext) {
            SemanticContext newSemCtx = SemanticContext.and(config.getSemanticContext(), pt.getPredicate());
            c = config.transform(pt.target, newSemCtx, false);
        }
		else {
			c = config.transform(pt.target, false);
		}

		if ( debug ) System.out.println("config from pred transition="+c);
        return c;
	}

	@Nullable
	protected ATNConfig predTransition(@NotNull ATNConfig config,
									@NotNull PredicateTransition pt,
									boolean collectPredicates,
									boolean inContext)
	{
		if ( debug ) {
			System.out.println("PRED (collectPredicates="+collectPredicates+") "+
                    pt.ruleIndex+":"+pt.predIndex+
					", ctx dependent="+pt.isCtxDependent);
			if ( parser != null ) {
                System.out.println("context surrounding pred is "+
                                   parser.getRuleInvocationStack());
            }
		}

        ATNConfig c;
        if ( collectPredicates &&
			 (!pt.isCtxDependent || (pt.isCtxDependent&&inContext)) )
		{
            SemanticContext newSemCtx = SemanticContext.and(config.getSemanticContext(), pt.getPredicate());
            c = config.transform(pt.target, newSemCtx, false);
        }
		else {
			c = config.transform(pt.target, false);
		}

		if ( debug ) System.out.println("config from pred transition="+c);
        return c;
	}

	@NotNull
	protected ATNConfig ruleTransition(@NotNull ATNConfig config, @NotNull RuleTransition t, @Nullable PredictionContextCache contextCache) {
		if ( debug ) {
			System.out.println("CALL rule "+getRuleName(t.target.ruleIndex)+
							   ", ctx="+config.getContext());
		}

		ATNState returnState = t.followState;
		PredictionContext newContext;

		if (optimize_tail_calls && t.optimizedTailCall && (!tail_call_preserves_sll || !PredictionContext.isEmptyLocal(config.getContext()))) {
			newContext = config.getContext();
		}
		else if (contextCache != null) {
			newContext = contextCache.getChild(config.getContext(), returnState.stateNumber);
		}
		else {
			newContext = config.getContext().getChild(returnState.stateNumber);
		}

		return config.transform(t.target, newContext, false);
	}

	private static final Comparator<ATNConfig> STATE_ALT_SORT_COMPARATOR =
		new Comparator<ATNConfig>() {

			@Override
			public int compare(ATNConfig o1, ATNConfig o2) {
				int diff = o1.getState().getNonStopStateNumber() - o2.getState().getNonStopStateNumber();
				if (diff != 0) {
					return diff;
				}

				diff = o1.getAlt() - o2.getAlt();
				if (diff != 0) {
					return diff;
				}

				return 0;
			}

		};

	private BitSet isConflicted(@NotNull ATNConfigSet configset, PredictionContextCache contextCache) {
		if (configset.getUniqueAlt() != ATN.INVALID_ALT_NUMBER || configset.size() <= 1) {
			return null;
		}

		List<ATNConfig> configs = new ArrayList<ATNConfig>(configset);
		Collections.sort(configs, STATE_ALT_SORT_COMPARATOR);

		boolean exact = !configset.getDipsIntoOuterContext() && predictionMode == PredictionMode.LL_EXACT_AMBIG_DETECTION;
		BitSet alts = new BitSet();
		int minAlt = configs.get(0).getAlt();
		alts.set(minAlt);

		/* Quick checks come first (single pass, no context joining):
		 *  1. Make sure first config in the sorted list predicts the minimum
		 *     represented alternative.
		 *  2. Make sure every represented state has at least one configuration
		 *     which predicts the minimum represented alternative.
		 *  3. (exact only) make sure every represented state has at least one
		 *     configuration which predicts each represented alternative.
		 */

		// quick check 1 & 2 => if we assume #1 holds and check #2 against the
		// minAlt from the first state, #2 will fail if the assumption was
		// incorrect
		int currentState = configs.get(0).getState().getNonStopStateNumber();
		for (int i = 0; i < configs.size(); i++) {
			ATNConfig config = configs.get(i);
			int stateNumber = config.getState().getNonStopStateNumber();
			if (stateNumber != currentState) {
				if (config.getAlt() != minAlt) {
					return null;
				}

				currentState = stateNumber;
			}
		}

		BitSet representedAlts = null;
		if (exact) {
			currentState = configs.get(0).getState().getNonStopStateNumber();

			// get the represented alternatives of the first state
			representedAlts = new BitSet();
			int maxAlt = minAlt;
			for (int i = 0; i < configs.size(); i++) {
				ATNConfig config = configs.get(i);
				if (config.getState().getNonStopStateNumber() != currentState) {
					break;
				}

				int alt = config.getAlt();
				representedAlts.set(alt);
				maxAlt = alt;
			}

			// quick check #3:
			currentState = configs.get(0).getState().getNonStopStateNumber();
			int currentAlt = minAlt;
			for (int i = 0; i < configs.size(); i++) {
				ATNConfig config = configs.get(i);
				int stateNumber = config.getState().getNonStopStateNumber();
				int alt = config.getAlt();
				if (stateNumber != currentState) {
					if (currentAlt != maxAlt) {
						return null;
					}

					currentState = stateNumber;
					currentAlt = minAlt;
				}
				else if (alt != currentAlt) {
					if (alt != representedAlts.nextSetBit(currentAlt + 1)) {
						return null;
					}
					
					currentAlt = alt;
				}
			}
		}

		currentState = configs.get(0).getState().getNonStopStateNumber();
		int firstIndexCurrentState = 0;
		int lastIndexCurrentStateMinAlt = 0;
		PredictionContext joinedCheckContext = configs.get(0).getContext();
		for (int i = 1; i < configs.size(); i++) {
			ATNConfig config = configs.get(i);
			if (config.getAlt() != minAlt) {
				break;
			}

			if (config.getState().getNonStopStateNumber() != currentState) {
				break;
			}

			lastIndexCurrentStateMinAlt = i;
			joinedCheckContext = contextCache.join(joinedCheckContext, configs.get(i).getContext());
		}

		for (int i = lastIndexCurrentStateMinAlt + 1; i < configs.size(); i++) {
			ATNConfig config = configs.get(i);
			ATNState state = config.getState();
			alts.set(config.getAlt());
			if (state.getNonStopStateNumber() != currentState) {
				currentState = state.getNonStopStateNumber();
				firstIndexCurrentState = i;
				lastIndexCurrentStateMinAlt = i;
				joinedCheckContext = config.getContext();
				for (int j = firstIndexCurrentState + 1; j < configs.size(); j++) {
					ATNConfig config2 = configs.get(j);
					if (config2.getAlt() != minAlt) {
						break;
					}

					if (config2.getState().getNonStopStateNumber() != currentState) {
						break;
					}

					lastIndexCurrentStateMinAlt = j;
					joinedCheckContext = contextCache.join(joinedCheckContext, config2.getContext());
				}

				i = lastIndexCurrentStateMinAlt;
				continue;
			}

			PredictionContext joinedCheckContext2 = config.getContext();
			int currentAlt = config.getAlt();
			int lastIndexCurrentStateCurrentAlt = i;
			for (int j = lastIndexCurrentStateCurrentAlt + 1; j < configs.size(); j++) {
				ATNConfig config2 = configs.get(j);
				if (config2.getAlt() != currentAlt) {
					break;
				}

				if (config2.getState().getNonStopStateNumber() != currentState) {
					break;
				}

				lastIndexCurrentStateCurrentAlt = j;
				joinedCheckContext2 = contextCache.join(joinedCheckContext2, config2.getContext());
			}

			i = lastIndexCurrentStateCurrentAlt;

			if (exact) {
				if (!joinedCheckContext.equals(joinedCheckContext2)) {
					return null;
				}
			}
			else {
				PredictionContext check = contextCache.join(joinedCheckContext, joinedCheckContext2);
				if (!joinedCheckContext.equals(check)) {
					return null;
				}
			}

			if (!exact && optimize_hidden_conflicted_configs) {
				for (int j = firstIndexCurrentState; j <= lastIndexCurrentStateMinAlt; j++) {
					ATNConfig checkConfig = configs.get(j);

					if (checkConfig.getSemanticContext() != SemanticContext.NONE
						&& !checkConfig.getSemanticContext().equals(config.getSemanticContext()))
					{
						continue;
					}

					if (joinedCheckContext != checkConfig.getContext()) {
						PredictionContext check = contextCache.join(checkConfig.getContext(), config.getContext());
						if (!checkConfig.getContext().equals(check)) {
							continue;
						}
					}

					config.setHidden(true);
				}
			}
		}

		return alts;
	}

	protected BitSet getConflictingAltsFromConfigSet(ATNConfigSet configs) {
		BitSet conflictingAlts = configs.getConflictingAlts();
		if ( conflictingAlts == null && configs.getUniqueAlt()!= ATN.INVALID_ALT_NUMBER ) {
			conflictingAlts = new BitSet();
			conflictingAlts.set(configs.getUniqueAlt());
		}

		return conflictingAlts;
	}

	protected int resolveToMinAlt(@NotNull DFAState D, BitSet conflictingAlts) {
		// kill dead alts so we don't chase them ever
//		killAlts(conflictingAlts, D.configset);
		D.prediction = conflictingAlts.nextSetBit(0);
		if ( debug ) System.out.println("RESOLVED TO "+D.prediction+" for "+D);
		return D.prediction;
	}

	@NotNull
	public String getTokenName(int t) {
		if ( t==Token.EOF ) return "EOF";
		if ( parser!=null && parser.getTokenNames()!=null ) {
			String[] tokensNames = parser.getTokenNames();
			if ( t>=tokensNames.length ) {
				System.err.println(t+" ttype out of range: "+ Arrays.toString(tokensNames));
				System.err.println(((CommonTokenStream)parser.getInputStream()).getTokens());
			}
			else {
				return tokensNames[t]+"<"+t+">";
			}
		}
		return String.valueOf(t);
	}

	public String getLookaheadName(TokenStream input) {
		return getTokenName(input.LA(1));
	}

	public void dumpDeadEndConfigs(@NotNull NoViableAltException nvae) {
		System.err.println("dead end configs: ");
		for (ATNConfig c : nvae.getDeadEndConfigs()) {
			String trans = "no edges";
			if ( c.getState().getNumberOfOptimizedTransitions()>0 ) {
				Transition t = c.getState().getOptimizedTransition(0);
				if ( t instanceof AtomTransition) {
					AtomTransition at = (AtomTransition)t;
					trans = "Atom "+getTokenName(at.label);
				}
				else if ( t instanceof SetTransition ) {
					SetTransition st = (SetTransition)t;
					boolean not = st instanceof NotSetTransition;
					trans = (not?"~":"")+"Set "+st.set.toString();
				}
			}
			System.err.println(c.toString(parser, true)+":"+trans);
		}
	}

	@NotNull
	protected NoViableAltException noViableAlt(@NotNull TokenStream input,
											@NotNull ParserRuleContext outerContext,
											@NotNull ATNConfigSet configs,
											int startIndex)
	{
		return new NoViableAltException(parser, input,
											input.get(startIndex),
											input.LT(1),
											configs, outerContext);
	}

	protected int getUniqueAlt(@NotNull Collection<ATNConfig> configs) {
		int alt = ATN.INVALID_ALT_NUMBER;
		for (ATNConfig c : configs) {
			if ( alt == ATN.INVALID_ALT_NUMBER ) {
				alt = c.getAlt(); // found first alt
			}
			else if ( c.getAlt()!=alt ) {
				return ATN.INVALID_ALT_NUMBER;
			}
		}
		return alt;
	}

	protected boolean configWithAltAtStopState(@NotNull Collection<ATNConfig> configs, int alt) {
		for (ATNConfig c : configs) {
			if ( c.getAlt() == alt ) {
				if ( c.getState() instanceof RuleStopState ) {
					return true;
				}
			}
		}
		return false;
	}

	@NotNull
	protected DFAState addDFAEdge(@NotNull DFA dfa,
								  @NotNull DFAState fromState,
								  int t,
								  IntegerList contextTransitions,
								  @NotNull ATNConfigSet toConfigs,
								  PredictionContextCache contextCache)
	{
		assert contextTransitions == null || contextTransitions.isEmpty() || dfa.isContextSensitive();

		DFAState from = fromState;
		DFAState to = addDFAState(dfa, toConfigs, contextCache);

		if (contextTransitions != null) {
			for (int context : contextTransitions.toArray()) {
				if (context == PredictionContext.EMPTY_FULL_STATE_KEY) {
					if (from.configs.isOutermostConfigSet()) {
						continue;
					}
				}

				from.setContextSensitive(atn);
				from.setContextSymbol(t);
				DFAState next = from.getContextTarget(context);
				if (next != null) {
					from = next;
					continue;
				}

				next = addDFAContextState(dfa, from.configs, context, contextCache);
				assert context != PredictionContext.EMPTY_FULL_STATE_KEY || next.configs.isOutermostConfigSet();
				from.setContextTarget(context, next);
				from = next;
			}
		}

        if ( debug ) System.out.println("EDGE "+from+" -> "+to+" upon "+getTokenName(t));
		addDFAEdge(from, t, to);
		if ( debug ) System.out.println("DFA=\n"+dfa.toString(parser!=null?parser.getTokenNames():null, parser!=null?parser.getRuleNames():null));
		return to;
	}

	protected void addDFAEdge(@Nullable DFAState p, int t, @Nullable DFAState q) {
		if ( p!=null ) {
			p.setTarget(t, q);
		}
	}

	/** See comment on LexerInterpreter.addDFAState. */
	@NotNull
	protected DFAState addDFAContextState(@NotNull DFA dfa, @NotNull ATNConfigSet configs, int returnContext, PredictionContextCache contextCache) {
		if (returnContext != PredictionContext.EMPTY_FULL_STATE_KEY) {
			ATNConfigSet contextConfigs = new ATNConfigSet();
			for (ATNConfig config : configs) {
				contextConfigs.add(config.appendContext(returnContext, contextCache));
			}

			return addDFAState(dfa, contextConfigs, contextCache);
		}
		else {
			assert !configs.isOutermostConfigSet() : "Shouldn't be adding a duplicate edge.";
			configs = configs.clone(true);
			configs.setOutermostConfigSet(true);
			return addDFAState(dfa, configs, contextCache);
		}
	}

	/** See comment on LexerInterpreter.addDFAState. */
	@NotNull
	protected DFAState addDFAState(@NotNull DFA dfa, @NotNull ATNConfigSet configs, PredictionContextCache contextCache) {
		final boolean enableDfa = enable_global_context_dfa || !configs.isOutermostConfigSet();
		if (enableDfa) {
			if (!configs.isReadOnly()) {
				configs.optimizeConfigs(this);
			}

			DFAState proposed = createDFAState(configs);
			DFAState existing = dfa.states.get(proposed);
			if ( existing!=null ) return existing;
		}

		if (!configs.isReadOnly()) {
			if (configs.getConflictingAlts() == null) {
				configs.setConflictingAlts(isConflicted(configs, contextCache));
				if (optimize_hidden_conflicted_configs && configs.getConflictingAlts() != null) {
					int size = configs.size();
					configs.stripHiddenConfigs();
					if (enableDfa && configs.size() < size) {
						DFAState proposed = createDFAState(configs);
						DFAState existing = dfa.states.get(proposed);
						if ( existing!=null ) return existing;
					}
				}
			}
		}

		DFAState newState = createDFAState(configs.clone(true));
		DecisionState decisionState = atn.getDecisionState(dfa.decision);
		int predictedAlt = getUniqueAlt(configs);
		if ( predictedAlt!=ATN.INVALID_ALT_NUMBER ) {
			newState.isAcceptState = true;
			newState.prediction = predictedAlt;
		} else if (configs.getConflictingAlts() != null) {
			newState.isAcceptState = true;
			newState.prediction = resolveToMinAlt(newState, newState.configs.getConflictingAlts());
		}

		if (newState.isAcceptState && configs.hasSemanticContext()) {
			predicateDFAState(newState, configs, decisionState.getNumberOfTransitions());
		}

		if (!enableDfa) {
			return newState;
		}

		DFAState added = dfa.addState(newState);
        if ( debug && added == newState ) System.out.println("adding new DFA state: "+newState);
		return added;
	}

	@NotNull
	protected DFAState createDFAState(@NotNull ATNConfigSet configs) {
		return new DFAState(configs, -1, atn.maxTokenType);
	}

	protected void reportAttemptingFullContext(@NotNull DFA dfa, @Nullable BitSet conflictingAlts, @NotNull SimulatorState conflictState, int startIndex, int stopIndex) {
        if ( debug || retry_debug ) {
			Interval interval = Interval.of(startIndex, stopIndex);
            System.out.println("reportAttemptingFullContext decision="+dfa.decision+":"+conflictState.s0.configs+
                               ", input="+parser.getInputStream().getText(interval));
        }
        if ( parser!=null ) parser.getErrorListenerDispatch().reportAttemptingFullContext(parser, dfa, startIndex, stopIndex, conflictingAlts, conflictState);
    }

	protected void reportContextSensitivity(@NotNull DFA dfa, int prediction, @NotNull SimulatorState acceptState, int startIndex, int stopIndex) {
        if ( debug || retry_debug ) {
			Interval interval = Interval.of(startIndex, stopIndex);
            System.out.println("reportContextSensitivity decision="+dfa.decision+":"+acceptState.s0.configs+
                               ", input="+parser.getInputStream().getText(interval));
        }
        if ( parser!=null ) parser.getErrorListenerDispatch().reportContextSensitivity(parser, dfa, startIndex, stopIndex, prediction, acceptState);
    }

    /** If context sensitive parsing, we know it's ambiguity not conflict */
    protected void reportAmbiguity(@NotNull DFA dfa, DFAState D, int startIndex, int stopIndex,
								   boolean exact,
								   @Nullable BitSet ambigAlts,
								   @NotNull ATNConfigSet configs)
	{
		if ( debug || retry_debug ) {
//			ParserATNPathFinder finder = new ParserATNPathFinder(parser, atn);
//			int i = 1;
//			for (Transition t : dfa.atnStartState.transitions) {
//				System.out.println("ALT "+i+"=");
//				System.out.println(startIndex+".."+stopIndex+", len(input)="+parser.getInputStream().size());
//				TraceTree path = finder.trace(t.target, parser.getContext(), (TokenStream)parser.getInputStream(),
//											  startIndex, stopIndex);
//				if ( path!=null ) {
//					System.out.println("path = "+path.toStringTree());
//					for (TraceTree leaf : path.leaves) {
//						List<ATNState> states = path.getPathToNode(leaf);
//						System.out.println("states="+states);
//					}
//				}
//				i++;
//			}
			Interval interval = Interval.of(startIndex, stopIndex);
			System.out.println("reportAmbiguity "+
							   ambigAlts+":"+configs+
                               ", input="+parser.getInputStream().getText(interval));
        }
        if ( parser!=null ) parser.getErrorListenerDispatch().reportAmbiguity(parser, dfa, startIndex, stopIndex,
																			  exact, ambigAlts, configs);
    }

	protected final int getReturnState(RuleContext context) {
		if (context.isEmpty()) {
			return PredictionContext.EMPTY_FULL_STATE_KEY;
		}

		ATNState state = atn.states.get(context.invokingState);
		RuleTransition transition = (RuleTransition)state.transition(0);
		return transition.followState.stateNumber;
	}

	protected final ParserRuleContext skipTailCalls(ParserRuleContext context) {
		if (!optimize_tail_calls) {
			return context;
		}

		while (!context.isEmpty()) {
			ATNState state = atn.states.get(context.invokingState);
			assert state.getNumberOfTransitions() == 1 && state.transition(0).getSerializationType() == Transition.RULE;
			RuleTransition transition = (RuleTransition)state.transition(0);
			if (!transition.tailCall) {
				break;
			}

			context = context.getParent();
		}

		return context;
	}

}<|MERGE_RESOLUTION|>--- conflicted
+++ resolved
@@ -52,12 +52,9 @@
 import java.util.Arrays;
 import java.util.BitSet;
 import java.util.Collection;
-<<<<<<< HEAD
 import java.util.Collections;
 import java.util.Comparator;
-=======
 import java.util.HashMap;
->>>>>>> 32adae76
 import java.util.HashSet;
 import java.util.List;
 import java.util.Map;
@@ -1318,15 +1315,9 @@
 	 * calling {@link Parser#getPrecedence}).
 	 */
 	@NotNull
-<<<<<<< HEAD
 	protected ATNConfigSet applyPrecedenceFilter(@NotNull ATNConfigSet configs, ParserRuleContext globalContext, PredictionContextCache contextCache) {
-		Set<Integer> statesFromAlt1 = new HashSet<Integer>();
+		Map<Integer, PredictionContext> statesFromAlt1 = new HashMap<Integer, PredictionContext>();
 		ATNConfigSet configSet = new ATNConfigSet();
-=======
-	protected ATNConfigSet applyPrecedenceFilter(@NotNull ATNConfigSet configs) {
-		Map<Integer, PredictionContext> statesFromAlt1 = new HashMap<Integer, PredictionContext>();
-		ATNConfigSet configSet = new ATNConfigSet(configs.fullCtx);
->>>>>>> 32adae76
 		for (ATNConfig config : configs) {
 			// handle alt 1 first
 			if (config.getAlt() != 1) {
@@ -1339,15 +1330,9 @@
 				continue;
 			}
 
-<<<<<<< HEAD
-			statesFromAlt1.add(config.getState().stateNumber);
+			statesFromAlt1.put(config.getState().stateNumber, config.getContext());
 			if (updatedContext != config.getSemanticContext()) {
 				configSet.add(config.transform(config.getState(), updatedContext, false), contextCache);
-=======
-			statesFromAlt1.put(config.state.stateNumber, config.context);
-			if (updatedContext != config.semanticContext) {
-				configSet.add(new ATNConfig(config, updatedContext), mergeCache);
->>>>>>> 32adae76
 			}
 			else {
 				configSet.add(config, contextCache);
@@ -1360,16 +1345,12 @@
 				continue;
 			}
 
-<<<<<<< HEAD
-			if (statesFromAlt1.contains(config.getState().stateNumber)) {
-=======
 			/* In the future, this elimination step could be updated to also
 			 * filter the prediction context for alternatives predicting alt>1
 			 * (basically a graph subtraction algorithm).
 			 */
-			PredictionContext context = statesFromAlt1.get(config.state.stateNumber);
-			if (context != null && context.equals(config.context)) {
->>>>>>> 32adae76
+			PredictionContext context = statesFromAlt1.get(config.getState().stateNumber);
+			if (context != null && context.equals(config.getContext())) {
 				// eliminated
 				continue;
 			}
