/*
 * [The "BSD license"]
 *  Copyright (c) 2012 Terence Parr
 *  Copyright (c) 2012 Sam Harwell
 *  All rights reserved.
 *
 *  Redistribution and use in source and binary forms, with or without
 *  modification, are permitted provided that the following conditions
 *  are met:
 *
 *  1. Redistributions of source code must retain the above copyright
 *     notice, this list of conditions and the following disclaimer.
 *  2. Redistributions in binary form must reproduce the above copyright
 *     notice, this list of conditions and the following disclaimer in the
 *     documentation and/or other materials provided with the distribution.
 *  3. The name of the author may not be used to endorse or promote products
 *     derived from this software without specific prior written permission.
 *
 *  THIS SOFTWARE IS PROVIDED BY THE AUTHOR ``AS IS'' AND ANY EXPRESS OR
 *  IMPLIED WARRANTIES, INCLUDING, BUT NOT LIMITED TO, THE IMPLIED WARRANTIES
 *  OF MERCHANTABILITY AND FITNESS FOR A PARTICULAR PURPOSE ARE DISCLAIMED.
 *  IN NO EVENT SHALL THE AUTHOR BE LIABLE FOR ANY DIRECT, INDIRECT,
 *  INCIDENTAL, SPECIAL, EXEMPLARY, OR CONSEQUENTIAL DAMAGES (INCLUDING, BUT
 *  NOT LIMITED TO, PROCUREMENT OF SUBSTITUTE GOODS OR SERVICES; LOSS OF USE,
 *  DATA, OR PROFITS; OR BUSINESS INTERRUPTION) HOWEVER CAUSED AND ON ANY
 *  THEORY OF LIABILITY, WHETHER IN CONTRACT, STRICT LIABILITY, OR TORT
 *  (INCLUDING NEGLIGENCE OR OTHERWISE) ARISING IN ANY WAY OUT OF THE USE OF
 *  THIS SOFTWARE, EVEN IF ADVISED OF THE POSSIBILITY OF SUCH DAMAGE.
 */

package org.antlr.v4.runtime.atn;

import org.antlr.v4.runtime.Token;
import org.antlr.v4.runtime.dfa.DFA;
import org.antlr.v4.runtime.dfa.DFAState;
import org.antlr.v4.runtime.misc.Interval;
import org.antlr.v4.runtime.misc.IntervalSet;
import org.antlr.v4.runtime.misc.NotNull;
import org.antlr.v4.runtime.misc.Tuple;
import org.antlr.v4.runtime.misc.Tuple2;

import java.io.InvalidClassException;
import java.util.ArrayDeque;
import java.util.ArrayList;
import java.util.BitSet;
import java.util.Deque;
import java.util.List;

public abstract class ATNSimulator {
	public static final int SERIALIZED_VERSION;
	static {
<<<<<<< HEAD
		SERIALIZED_VERSION = 3;
=======
		SERIALIZED_VERSION = 2;
>>>>>>> 781d79e0
	}

	public static final char RULE_VARIANT_DELIMITER = '$';
	public static final String RULE_LF_VARIANT_MARKER =  "$lf$";
	public static final String RULE_NOLF_VARIANT_MARKER = "$nolf$";

	/** Must distinguish between missing edge and edge we know leads nowhere */
	@NotNull
	public static final DFAState ERROR;
	@NotNull
	public final ATN atn;

	static {
		ERROR = new DFAState(new ATNConfigSet(), 0, 0);
		ERROR.stateNumber = Integer.MAX_VALUE;
	}

	public ATNSimulator(@NotNull ATN atn) {
		this.atn = atn;
	}

	public abstract void reset();

	public static ATN deserialize(@NotNull char[] data) {
		return deserialize(data, true);
	}

	public static ATN deserialize(@NotNull char[] data, boolean optimize) {
		ATN atn = new ATN();
		List<IntervalSet> sets = new ArrayList<IntervalSet>();
		int p = 0;
		int version = toInt(data[p++]);
		if (version != SERIALIZED_VERSION) {
			String reason = String.format("Could not deserialize ATN with version %d (expected %d).", version, SERIALIZED_VERSION);
			throw new UnsupportedOperationException(new InvalidClassException(ATN.class.getName(), reason));
		}

		atn.grammarType = toInt(data[p++]);
		atn.maxTokenType = toInt(data[p++]);

		//
		// STATES
		//
		List<Tuple2<LoopEndState, Integer>> loopBackStateNumbers = new ArrayList<Tuple2<LoopEndState, Integer>>();
		List<Tuple2<BlockStartState, Integer>> endStateNumbers = new ArrayList<Tuple2<BlockStartState, Integer>>();
		int nstates = toInt(data[p++]);
		for (int i=1; i<=nstates; i++) {
			int stype = toInt(data[p++]);
			// ignore bad type of states
			if ( stype==ATNState.INVALID_TYPE ) {
				atn.addState(null);
				continue;
			}

			int ruleIndex = toInt(data[p++]);
			ATNState s = stateFactory(stype, ruleIndex);
			if ( stype == ATNState.LOOP_END ) { // special case
				int loopBackStateNumber = toInt(data[p++]);
				loopBackStateNumbers.add(Tuple.create((LoopEndState)s, loopBackStateNumber));
			}
			else if (s instanceof BlockStartState) {
				int endStateNumber = toInt(data[p++]);
				endStateNumbers.add(Tuple.create((BlockStartState)s, endStateNumber));
			}
			atn.addState(s);
		}

		// delay the assignment of loop back and end states until we know all the state instances have been initialized
		for (Tuple2<LoopEndState, Integer> pair : loopBackStateNumbers) {
			pair.getItem1().loopBackState = atn.states.get(pair.getItem2());
		}

		for (Tuple2<BlockStartState, Integer> pair : endStateNumbers) {
			pair.getItem1().endState = (BlockEndState)atn.states.get(pair.getItem2());
		}

		int numNonGreedyStates = toInt(data[p++]);
		for (int i = 0; i < numNonGreedyStates; i++) {
			int stateNumber = toInt(data[p++]);
			((DecisionState)atn.states.get(stateNumber)).nonGreedy = true;
		}

<<<<<<< HEAD
		int numPrecedenceStates = toInt(data[p++]);
		for (int i = 0; i < numPrecedenceStates; i++) {
			int stateNumber = toInt(data[p++]);
			((RuleStartState)atn.states.get(stateNumber)).isPrecedenceRule = true;
=======
		int numSllDecisions = toInt(data[p++]);
		for (int i = 0; i < numSllDecisions; i++) {
			int stateNumber = toInt(data[p++]);
			((DecisionState)atn.states.get(stateNumber)).sll = true;
>>>>>>> 781d79e0
		}

		//
		// RULES
		//
		int nrules = toInt(data[p++]);
		if ( atn.grammarType == ATN.LEXER ) {
			atn.ruleToTokenType = new int[nrules];
			atn.ruleToActionIndex = new int[nrules];
		}
		atn.ruleToStartState = new RuleStartState[nrules];
		for (int i=0; i<nrules; i++) {
			int s = toInt(data[p++]);
			RuleStartState startState = (RuleStartState)atn.states.get(s);
			startState.leftFactored = toInt(data[p++]) != 0;
			atn.ruleToStartState[i] = startState;
			if ( atn.grammarType == ATN.LEXER ) {
				int tokenType = toInt(data[p++]);
				atn.ruleToTokenType[i] = tokenType;
				int actionIndex = toInt(data[p++]);
				atn.ruleToActionIndex[i] = actionIndex;
			}
		}

		atn.ruleToStopState = new RuleStopState[nrules];
		for (ATNState state : atn.states) {
			if (!(state instanceof RuleStopState)) {
				continue;
			}

			RuleStopState stopState = (RuleStopState)state;
			atn.ruleToStopState[state.ruleIndex] = stopState;
			atn.ruleToStartState[state.ruleIndex].stopState = stopState;
		}

		//
		// MODES
		//
		int nmodes = toInt(data[p++]);
		for (int i=0; i<nmodes; i++) {
			int s = toInt(data[p++]);
			atn.modeToStartState.add((TokensStartState)atn.states.get(s));
		}

		atn.modeToDFA = new DFA[nmodes];
		for (int i = 0; i < nmodes; i++) {
			atn.modeToDFA[i] = new DFA(atn.modeToStartState.get(i));
		}

		//
		// SETS
		//
		int nsets = toInt(data[p++]);
		for (int i=1; i<=nsets; i++) {
			int nintervals = toInt(data[p]);
			p++;
			IntervalSet set = new IntervalSet();
			sets.add(set);
			for (int j=1; j<=nintervals; j++) {
				set.add(toInt(data[p]), toInt(data[p + 1]));
				p += 2;
			}
		}

		//
		// EDGES
		//
		int nedges = toInt(data[p++]);
		for (int i=1; i<=nedges; i++) {
			int src = toInt(data[p]);
			int trg = toInt(data[p+1]);
			int ttype = toInt(data[p+2]);
			int arg1 = toInt(data[p+3]);
			int arg2 = toInt(data[p+4]);
			int arg3 = toInt(data[p+5]);
			Transition trans = edgeFactory(atn, ttype, src, trg, arg1, arg2, arg3, sets);
//			System.out.println("EDGE "+trans.getClass().getSimpleName()+" "+
//							   src+"->"+trg+
//					   " "+Transition.serializationNames[ttype]+
//					   " "+arg1+","+arg2+","+arg3);
			ATNState srcState = atn.states.get(src);
			srcState.addTransition(trans);
			p += 6;
		}

		// edges for rule stop states can be derived, so they aren't serialized
		for (ATNState state : atn.states) {
			boolean returningToLeftFactored = state.ruleIndex >= 0 && atn.ruleToStartState[state.ruleIndex].leftFactored;
			for (int i = 0; i < state.getNumberOfTransitions(); i++) {
				Transition t = state.transition(i);
				if (!(t instanceof RuleTransition)) {
					continue;
				}

				RuleTransition ruleTransition = (RuleTransition)t;
				boolean returningFromLeftFactored = atn.ruleToStartState[ruleTransition.target.ruleIndex].leftFactored;
				if (!returningFromLeftFactored && returningToLeftFactored) {
					continue;
				}

				atn.ruleToStopState[ruleTransition.target.ruleIndex].addTransition(new EpsilonTransition(ruleTransition.followState));
			}
		}

		for (ATNState state : atn.states) {
			if (state instanceof BlockStartState) {
				// we need to know the end state to set its start state
				if (((BlockStartState)state).endState == null) {
					throw new IllegalStateException();
				}

				// block end states can only be associated to a single block start state
				if (((BlockStartState)state).endState.startState != null) {
					throw new IllegalStateException();
				}

				((BlockStartState)state).endState.startState = (BlockStartState)state;
			}

			if (state instanceof PlusLoopbackState) {
				PlusLoopbackState loopbackState = (PlusLoopbackState)state;
				for (int i = 0; i < loopbackState.getNumberOfTransitions(); i++) {
					ATNState target = loopbackState.transition(i).target;
					if (target instanceof PlusBlockStartState) {
						((PlusBlockStartState)target).loopBackState = loopbackState;
					}
				}
			}
			else if (state instanceof StarLoopbackState) {
				StarLoopbackState loopbackState = (StarLoopbackState)state;
				for (int i = 0; i < loopbackState.getNumberOfTransitions(); i++) {
					ATNState target = loopbackState.transition(i).target;
					if (target instanceof StarLoopEntryState) {
						((StarLoopEntryState)target).loopBackState = loopbackState;
					}
				}
			}
		}

		//
		// DECISIONS
		//
		int ndecisions = toInt(data[p++]);
		for (int i=1; i<=ndecisions; i++) {
			int s = toInt(data[p++]);
			DecisionState decState = (DecisionState)atn.states.get(s);
			atn.decisionToState.add(decState);
			decState.decision = i-1;
		}

		atn.decisionToDFA = new DFA[ndecisions];
		for (int i = 0; i < ndecisions; i++) {
			atn.decisionToDFA[i] = new DFA(atn.decisionToState.get(i), i);
		}

		if (optimize) {
			while (true) {
				int optimizationCount = 0;
				optimizationCount += inlineSetRules(atn);
				optimizationCount += combineChainedEpsilons(atn);
				boolean preserveOrder = atn.grammarType == ATN.LEXER;
				optimizationCount += optimizeSets(atn, preserveOrder);
				if (optimizationCount == 0) {
					break;
				}
			}
		}

		identifyTailCalls(atn);

		verifyATN(atn);
		return atn;
	}

	private static void verifyATN(ATN atn) {
		// verify assumptions
		for (ATNState state : atn.states) {
			if (state == null) {
				continue;
			}

			checkCondition(state.onlyHasEpsilonTransitions() || state.getNumberOfTransitions() <= 1);

			if (state instanceof PlusBlockStartState) {
				checkCondition(((PlusBlockStartState)state).loopBackState != null);
			}

			if (state instanceof StarLoopEntryState) {
				StarLoopEntryState starLoopEntryState = (StarLoopEntryState)state;
				checkCondition(starLoopEntryState.loopBackState != null);
				checkCondition(starLoopEntryState.getNumberOfTransitions() == 2);

				if (starLoopEntryState.transition(0).target instanceof StarBlockStartState) {
					checkCondition(starLoopEntryState.transition(1).target instanceof LoopEndState);
					checkCondition(!starLoopEntryState.nonGreedy);
				}
				else if (starLoopEntryState.transition(0).target instanceof LoopEndState) {
					checkCondition(starLoopEntryState.transition(1).target instanceof StarBlockStartState);
					checkCondition(starLoopEntryState.nonGreedy);
				}
				else {
					throw new IllegalStateException();
				}
			}

			if (state instanceof StarLoopbackState) {
				checkCondition(state.getNumberOfTransitions() == 1);
				checkCondition(state.transition(0).target instanceof StarLoopEntryState);
			}

			if (state instanceof LoopEndState) {
				checkCondition(((LoopEndState)state).loopBackState != null);
			}

			if (state instanceof RuleStartState) {
				checkCondition(((RuleStartState)state).stopState != null);
			}

			if (state instanceof BlockStartState) {
				checkCondition(((BlockStartState)state).endState != null);
			}

			if (state instanceof BlockEndState) {
				checkCondition(((BlockEndState)state).startState != null);
			}

			if (state instanceof DecisionState) {
				DecisionState decisionState = (DecisionState)state;
				checkCondition(decisionState.getNumberOfTransitions() <= 1 || decisionState.decision >= 0);
			}
			else {
				checkCondition(state.getNumberOfTransitions() <= 1 || state instanceof RuleStopState);
			}
		}
	}

	public static void checkCondition(boolean condition) {
		checkCondition(condition, null);
	}

	public static void checkCondition(boolean condition, String message) {
		if (!condition) {
			throw new IllegalStateException(message);
		}
	}

	private static int inlineSetRules(ATN atn) {
		int inlinedCalls = 0;

		Transition[] ruleToInlineTransition = new Transition[atn.ruleToStartState.length];
		for (int i = 0; i < atn.ruleToStartState.length; i++) {
			RuleStartState startState = atn.ruleToStartState[i];
			ATNState middleState = startState;
			while (middleState.onlyHasEpsilonTransitions()
				&& middleState.getNumberOfOptimizedTransitions() == 1
				&& middleState.getOptimizedTransition(0).getSerializationType() == Transition.EPSILON)
			{
				middleState = middleState.getOptimizedTransition(0).target;
			}

			if (middleState.getNumberOfOptimizedTransitions() != 1) {
				continue;
			}

			Transition matchTransition = middleState.getOptimizedTransition(0);
			ATNState matchTarget = matchTransition.target;
			if (matchTransition.isEpsilon()
				|| !matchTarget.onlyHasEpsilonTransitions()
				|| matchTarget.getNumberOfOptimizedTransitions() != 1
				|| !(matchTarget.getOptimizedTransition(0).target instanceof RuleStopState))
			{
				continue;
			}

			switch (matchTransition.getSerializationType()) {
			case Transition.ATOM:
			case Transition.RANGE:
			case Transition.SET:
				ruleToInlineTransition[i] = matchTransition;
				break;

			case Transition.NOT_SET:
			case Transition.WILDCARD:
				// not implemented yet
				continue;

			default:
				continue;
			}
		}

		for (int stateNumber = 0; stateNumber < atn.states.size(); stateNumber++) {
			ATNState state = atn.states.get(stateNumber);
			if (state.ruleIndex < 0) {
				continue;
			}

			List<Transition> optimizedTransitions = null;
			for (int i = 0; i < state.getNumberOfOptimizedTransitions(); i++) {
				Transition transition = state.getOptimizedTransition(i);
				if (!(transition instanceof RuleTransition)) {
					if (optimizedTransitions != null) {
						optimizedTransitions.add(transition);
					}

					continue;
				}

				RuleTransition ruleTransition = (RuleTransition)transition;
				Transition effective = ruleToInlineTransition[ruleTransition.target.ruleIndex];
				if (effective == null) {
					if (optimizedTransitions != null) {
						optimizedTransitions.add(transition);
					}

					continue;
				}

				if (optimizedTransitions == null) {
					optimizedTransitions = new ArrayList<Transition>();
					for (int j = 0; j < i; j++) {
						optimizedTransitions.add(state.getOptimizedTransition(i));
					}
				}

				inlinedCalls++;
				ATNState target = ruleTransition.followState;
				ATNState intermediateState = new BasicState();
				intermediateState.setRuleIndex(target.ruleIndex);
				atn.addState(intermediateState);
				optimizedTransitions.add(new EpsilonTransition(intermediateState));

				switch (effective.getSerializationType()) {
				case Transition.ATOM:
					intermediateState.addTransition(new AtomTransition(target, ((AtomTransition)effective).label));
					break;

				case Transition.RANGE:
					intermediateState.addTransition(new RangeTransition(target, ((RangeTransition)effective).from, ((RangeTransition)effective).to));
					break;

				case Transition.SET:
					intermediateState.addTransition(new SetTransition(target, effective.label()));
					break;

				default:
					throw new UnsupportedOperationException();
				}
			}

			if (optimizedTransitions != null) {
				if (state.isOptimized()) {
					while (state.getNumberOfOptimizedTransitions() > 0) {
						state.removeOptimizedTransition(state.getNumberOfOptimizedTransitions() - 1);
					}
				}

				for (Transition transition : optimizedTransitions) {
					state.addOptimizedTransition(transition);
				}
			}
		}

		if (ParserATNSimulator.debug) {
			System.out.println("ATN runtime optimizer removed " + inlinedCalls + " rule invocations by inlining sets.");
		}

		return inlinedCalls;
	}

	private static int combineChainedEpsilons(ATN atn) {
		int removedEdges = 0;

		nextState:
		for (ATNState state : atn.states) {
			if (!state.onlyHasEpsilonTransitions() || state instanceof RuleStopState) {
				continue;
			}

			List<Transition> optimizedTransitions = null;
			nextTransition:
			for (int i = 0; i < state.getNumberOfOptimizedTransitions(); i++) {
				Transition transition = state.getOptimizedTransition(i);
				ATNState intermediate = transition.target;
				if (transition.getSerializationType() != Transition.EPSILON
					|| intermediate.getStateType() != ATNState.BASIC
					|| !intermediate.onlyHasEpsilonTransitions())
				{
					if (optimizedTransitions != null) {
						optimizedTransitions.add(transition);
					}

					continue nextTransition;
				}

				for (int j = 0; j < intermediate.getNumberOfOptimizedTransitions(); j++) {
					if (intermediate.getOptimizedTransition(j).getSerializationType() != Transition.EPSILON) {
						if (optimizedTransitions != null) {
							optimizedTransitions.add(transition);
						}

						continue nextTransition;
					}
				}

				removedEdges++;
				if (optimizedTransitions == null) {
					optimizedTransitions = new ArrayList<Transition>();
					for (int j = 0; j < i; j++) {
						optimizedTransitions.add(state.getOptimizedTransition(j));
					}
				}

				for (int j = 0; j < intermediate.getNumberOfOptimizedTransitions(); j++) {
					ATNState target = intermediate.getOptimizedTransition(j).target;
					optimizedTransitions.add(new EpsilonTransition(target));
				}
			}

			if (optimizedTransitions != null) {
				if (state.isOptimized()) {
					while (state.getNumberOfOptimizedTransitions() > 0) {
						state.removeOptimizedTransition(state.getNumberOfOptimizedTransitions() - 1);
					}
				}

				for (Transition transition : optimizedTransitions) {
					state.addOptimizedTransition(transition);
				}
			}
		}

		if (ParserATNSimulator.debug) {
			System.out.println("ATN runtime optimizer removed " + removedEdges + " transitions by combining chained epsilon transitions.");
		}

		return removedEdges;
	}

	private static int optimizeSets(ATN atn, boolean preserveOrder) {
		if (preserveOrder) {
			// this optimization currently doesn't preserve edge order.
			return 0;
		}

		int removedPaths = 0;
		List<DecisionState> decisions = atn.decisionToState;
		for (DecisionState decision : decisions) {
			IntervalSet setTransitions = new IntervalSet();
			for (int i = 0; i < decision.getNumberOfOptimizedTransitions(); i++) {
				Transition epsTransition = decision.getOptimizedTransition(i);
				if (!(epsTransition instanceof EpsilonTransition)) {
					continue;
				}

				if (epsTransition.target.getNumberOfOptimizedTransitions() != 1) {
					continue;
				}

				Transition transition = epsTransition.target.getOptimizedTransition(0);
				if (!(transition.target instanceof BlockEndState)) {
					continue;
				}

				if (transition instanceof NotSetTransition) {
					// TODO: not yet implemented
					continue;
				}

				if (transition instanceof AtomTransition
					|| transition instanceof RangeTransition
					|| transition instanceof SetTransition)
				{
					setTransitions.add(i);
				}
			}

			if (setTransitions.size() <= 1) {
				continue;
			}

			List<Transition> optimizedTransitions = new ArrayList<Transition>();
			for (int i = 0; i < decision.getNumberOfOptimizedTransitions(); i++) {
				if (!setTransitions.contains(i)) {
					optimizedTransitions.add(decision.getOptimizedTransition(i));
				}
			}

			ATNState blockEndState = decision.getOptimizedTransition(setTransitions.getMinElement()).target.getOptimizedTransition(0).target;
			IntervalSet matchSet = new IntervalSet();
			for (int i = 0; i < setTransitions.getIntervals().size(); i++) {
				Interval interval = setTransitions.getIntervals().get(i);
				for (int j = interval.a; j <= interval.b; j++) {
					Transition matchTransition = decision.getOptimizedTransition(j).target.getOptimizedTransition(0);
					if (matchTransition instanceof NotSetTransition) {
						throw new UnsupportedOperationException("Not yet implemented.");
					} else {
						matchSet.addAll(matchTransition.label());
					}
				}
			}

			Transition newTransition;
			if (matchSet.getIntervals().size() == 1) {
				if (matchSet.size() == 1) {
					newTransition = new AtomTransition(blockEndState, matchSet.getMinElement());
				} else {
					Interval matchInterval = matchSet.getIntervals().get(0);
					newTransition = new RangeTransition(blockEndState, matchInterval.a, matchInterval.b);
				}
			} else {
				newTransition = new SetTransition(blockEndState, matchSet);
			}

			ATNState setOptimizedState = new BasicState();
			setOptimizedState.setRuleIndex(decision.ruleIndex);
			atn.addState(setOptimizedState);

			setOptimizedState.addTransition(newTransition);
			optimizedTransitions.add(new EpsilonTransition(setOptimizedState));

			removedPaths += decision.getNumberOfOptimizedTransitions() - optimizedTransitions.size();

			if (decision.isOptimized()) {
				while (decision.getNumberOfOptimizedTransitions() > 0) {
					decision.removeOptimizedTransition(decision.getNumberOfOptimizedTransitions() - 1);
				}
			}

			for (Transition transition : optimizedTransitions) {
				decision.addOptimizedTransition(transition);
			}
		}

		if (ParserATNSimulator.debug) {
			System.out.println("ATN runtime optimizer removed " + removedPaths + " paths by collapsing sets.");
		}

		return removedPaths;
	}

	private static void identifyTailCalls(ATN atn) {
		for (ATNState state : atn.states) {
			for (Transition transition : state.transitions) {
				if (!(transition instanceof RuleTransition)) {
					continue;
				}

				RuleTransition ruleTransition = (RuleTransition)transition;
				ruleTransition.tailCall = testTailCall(atn, ruleTransition, false);
				ruleTransition.optimizedTailCall = testTailCall(atn, ruleTransition, true);
			}

			if (!state.isOptimized()) {
				continue;
			}

			for (Transition transition : state.optimizedTransitions) {
				if (!(transition instanceof RuleTransition)) {
					continue;
				}

				RuleTransition ruleTransition = (RuleTransition)transition;
				ruleTransition.tailCall = testTailCall(atn, ruleTransition, false);
				ruleTransition.optimizedTailCall = testTailCall(atn, ruleTransition, true);
			}
		}
	}

	private static boolean testTailCall(ATN atn, RuleTransition transition, boolean optimizedPath) {
		if (!optimizedPath && transition.tailCall) {
			return true;
		}
		if (optimizedPath && transition.optimizedTailCall) {
			return true;
		}

		BitSet reachable = new BitSet(atn.states.size());
		Deque<ATNState> worklist = new ArrayDeque<ATNState>();
		worklist.add(transition.followState);
		while (!worklist.isEmpty()) {
			ATNState state = worklist.pop();
			if (reachable.get(state.stateNumber)) {
				continue;
			}

			if (state instanceof RuleStopState) {
				continue;
			}

			if (!state.onlyHasEpsilonTransitions()) {
				return false;
			}

			List<Transition> transitions = optimizedPath ? state.optimizedTransitions : state.transitions;
			for (Transition t : transitions) {
				if (t.getSerializationType() != Transition.EPSILON) {
					return false;
				}

				worklist.add(t.target);
			}
		}

		return true;
	}

	public static int toInt(char c) {
		return c==65535 ? -1 : c;
	}

	@NotNull
	public static Transition edgeFactory(@NotNull ATN atn,
										 int type, int src, int trg,
										 int arg1, int arg2, int arg3,
										 List<IntervalSet> sets)
	{
		ATNState target = atn.states.get(trg);
		switch (type) {
			case Transition.EPSILON : return new EpsilonTransition(target);
			case Transition.RANGE : return new RangeTransition(target, arg1, arg2);
			case Transition.RULE :
				RuleTransition rt = new RuleTransition((RuleStartState)atn.states.get(arg1), arg2, arg3, target);
				return rt;
			case Transition.PREDICATE :
				PredicateTransition pt = new PredicateTransition(target, arg1, arg2, arg3 != 0);
				return pt;
			case Transition.PRECEDENCE:
				return new PrecedencePredicateTransition(target, arg1);
			case Transition.ATOM : return new AtomTransition(target, arg1);
			case Transition.ACTION :
				ActionTransition a = new ActionTransition(target, arg1, arg2, arg3 != 0);
				return a;
			case Transition.SET : return new SetTransition(target, sets.get(arg1));
			case Transition.NOT_SET : return new NotSetTransition(target, sets.get(arg1));
			case Transition.WILDCARD : return new WildcardTransition(target);
		}

		throw new IllegalArgumentException("The specified transition type is not valid.");
	}

	public static ATNState stateFactory(int type, int ruleIndex) {
		ATNState s;
		switch (type) {
			case ATNState.INVALID_TYPE: return null;
			case ATNState.BASIC : s = new BasicState(); break;
			case ATNState.RULE_START : s = new RuleStartState(); break;
			case ATNState.BLOCK_START : s = new BasicBlockStartState(); break;
			case ATNState.PLUS_BLOCK_START : s = new PlusBlockStartState(); break;
			case ATNState.STAR_BLOCK_START : s = new StarBlockStartState(); break;
			case ATNState.TOKEN_START : s = new TokensStartState(); break;
			case ATNState.RULE_STOP : s = new RuleStopState(); break;
			case ATNState.BLOCK_END : s = new BlockEndState(); break;
			case ATNState.STAR_LOOP_BACK : s = new StarLoopbackState(); break;
			case ATNState.STAR_LOOP_ENTRY : s = new StarLoopEntryState(); break;
			case ATNState.PLUS_LOOP_BACK : s = new PlusLoopbackState(); break;
			case ATNState.LOOP_END : s = new LoopEndState(); break;
            default :
				String message = String.format("The specified state type %d is not valid.", type);
				throw new IllegalArgumentException(message);
		}

		s.ruleIndex = ruleIndex;
		return s;
	}

/*
	public static void dump(DFA dfa, Grammar g) {
		DOTGenerator dot = new DOTGenerator(g);
		String output = dot.getDOT(dfa, false);
		System.out.println(output);
	}

	public static void dump(DFA dfa) {
		dump(dfa, null);
	}
	 */
}<|MERGE_RESOLUTION|>--- conflicted
+++ resolved
@@ -49,11 +49,7 @@
 public abstract class ATNSimulator {
 	public static final int SERIALIZED_VERSION;
 	static {
-<<<<<<< HEAD
-		SERIALIZED_VERSION = 3;
-=======
-		SERIALIZED_VERSION = 2;
->>>>>>> 781d79e0
+		SERIALIZED_VERSION = 4;
 	}
 
 	public static final char RULE_VARIANT_DELIMITER = '$';
@@ -136,17 +132,16 @@
 			((DecisionState)atn.states.get(stateNumber)).nonGreedy = true;
 		}
 
-<<<<<<< HEAD
+		int numSllDecisions = toInt(data[p++]);
+		for (int i = 0; i < numSllDecisions; i++) {
+			int stateNumber = toInt(data[p++]);
+			((DecisionState)atn.states.get(stateNumber)).sll = true;
+		}
+
 		int numPrecedenceStates = toInt(data[p++]);
 		for (int i = 0; i < numPrecedenceStates; i++) {
 			int stateNumber = toInt(data[p++]);
 			((RuleStartState)atn.states.get(stateNumber)).isPrecedenceRule = true;
-=======
-		int numSllDecisions = toInt(data[p++]);
-		for (int i = 0; i < numSllDecisions; i++) {
-			int stateNumber = toInt(data[p++]);
-			((DecisionState)atn.states.get(stateNumber)).sll = true;
->>>>>>> 781d79e0
 		}
 
 		//
