/*
 [The "BSD license"]
  Copyright (c) 2011 Terence Parr
  All rights reserved.

  Redistribution and use in source and binary forms, with or without
  modification, are permitted provided that the following conditions
  are met:

  1. Redistributions of source code must retain the above copyright
     notice, this list of conditions and the following disclaimer.
  2. Redistributions in binary form must reproduce the above copyright
     notice, this list of conditions and the following disclaimer in the
     documentation and/or other materials provided with the distribution.
  3. The name of the author may not be used to endorse or promote products
     derived from this software without specific prior written permission.

  THIS SOFTWARE IS PROVIDED BY THE AUTHOR ``AS IS'' AND ANY EXPRESS OR
  IMPLIED WARRANTIES, INCLUDING, BUT NOT LIMITED TO, THE IMPLIED WARRANTIES
  OF MERCHANTABILITY AND FITNESS FOR A PARTICULAR PURPOSE ARE DISCLAIMED.
  IN NO EVENT SHALL THE AUTHOR BE LIABLE FOR ANY DIRECT, INDIRECT,
  INCIDENTAL, SPECIAL, EXEMPLARY, OR CONSEQUENTIAL DAMAGES (INCLUDING, BUT
  NOT LIMITED TO, PROCUREMENT OF SUBSTITUTE GOODS OR SERVICES; LOSS OF USE,
  DATA, OR PROFITS; OR BUSINESS INTERRUPTION) HOWEVER CAUSED AND ON ANY
  THEORY OF LIABILITY, WHETHER IN CONTRACT, STRICT LIABILITY, OR TORT
  (INCLUDING NEGLIGENCE OR OTHERWISE) ARISING IN ANY WAY OUT OF THE USE OF
  THIS SOFTWARE, EVEN IF ADVISED OF THE POSSIBILITY OF SUCH DAMAGE.
 */

package org.antlr.v4.runtime.atn;

import org.antlr.v4.runtime.CharStream;
import org.antlr.v4.runtime.IntStream;
import org.antlr.v4.runtime.Lexer;
import org.antlr.v4.runtime.LexerNoViableAltException;
import org.antlr.v4.runtime.Token;
import org.antlr.v4.runtime.dfa.DFA;
import org.antlr.v4.runtime.dfa.DFAState;
import org.antlr.v4.runtime.misc.Interval;
import org.antlr.v4.runtime.misc.NotNull;
import org.antlr.v4.runtime.misc.Nullable;

import java.io.IOException;
import java.io.OutputStream;

/** "dup" of ParserInterpreter */
public class LexerATNSimulator extends ATNSimulator {
	public static boolean debug = false;
	public static boolean dfa_debug = false;
	public static final int MAX_DFA_EDGE = 127; // forces unicode to stay in ATN

	private boolean trace = false;
	private OutputStream traceStream = null;
	private boolean traceFailed = false;

	/** When we hit an accept state in either the DFA or the ATN, we
	 *  have to notify the character stream to start buffering characters
	 *  via mark() and record the current state. The current sim state
	 *  includes the current index into the input, the current line,
	 *  and current character position in that line. Note that the Lexer is
	 *  tracking the starting line and characterization of the token. These
	 *  variables track the "state" of the simulator when it hits an accept state.
	 *
	 *  We track these variables separately for the DFA and ATN simulation
	 *  because the DFA simulation often has to fail over to the ATN
	 *  simulation. If the ATN simulation fails, we need the DFA to fall
	 *  back to its previously accepted state, if any. If the ATN succeeds,
	 *  then the ATN does the accept and the DFA simulator that invoked it
	 *  can simply return the predicted token type.
	 */
	protected static class SimState {
		protected int index = -1;
		protected int line = 0;
		protected int charPos = -1;
		protected DFAState dfaState;
		protected LexerATNConfig config;

		protected void reset() {
			index = -1;
			line = 0;
			charPos = -1;
			dfaState = null;
			config = null;
		}
	}

	@Nullable
	protected final Lexer recog;

	/** The current token's starting index into the character stream.
	 *  Shared across DFA to ATN simulation in case the ATN fails and the
	 *  DFA did not have a previous accept state. In this case, we use the
	 *  ATN-generated exception object.
	 */
	protected int startIndex = -1;

	/** line number 1..n within the input */
	protected int line = 1;

	/** The index of the character relative to the beginning of the line 0..n-1 */
	protected int charPositionInLine = 0;

	@NotNull
	public final DFA[] decisionToDFA;
	protected int mode = Lexer.DEFAULT_MODE;

	/** Used during DFA/ATN exec to record the most recent accept configuration info */
	@NotNull
	protected final SimState prevAccept = new SimState();

	public static int ATN_failover = 0;
	public static int match_calls = 0;

	public LexerATNSimulator(@NotNull ATN atn, @NotNull DFA[] decisionToDFA,
							 @NotNull PredictionContextCache sharedContextCache)
	{
		this(null, atn, decisionToDFA,sharedContextCache);
	}

	public LexerATNSimulator(@Nullable Lexer recog, @NotNull ATN atn,
							 @NotNull DFA[] decisionToDFA,
							 @NotNull PredictionContextCache sharedContextCache)
	{
		super(atn,sharedContextCache);
		this.decisionToDFA = decisionToDFA;
		if ( decisionToDFA[Lexer.DEFAULT_MODE]==null ) { // create all mode dfa
			synchronized (this.decisionToDFA) {
				if ( decisionToDFA[Lexer.DEFAULT_MODE]==null ) { // create all mode dfa
					for (int i=0; i<atn.modeToStartState.size(); i++) {
						this.decisionToDFA[i] = new DFA(atn.modeToStartState.get(i));
					}
				}
			}
		}
		this.recog = recog;
	}

	public void copyState(@NotNull LexerATNSimulator simulator) {
		this.charPositionInLine = simulator.charPositionInLine;
		this.line = simulator.line;
		this.mode = simulator.mode;
		this.startIndex = simulator.startIndex;

		this.trace = simulator.trace;
		this.traceStream = simulator.traceStream;
		this.traceFailed = simulator.traceFailed;
	}

	public OutputStream getTraceStream() {
		return this.traceStream;
	}

	public void setTraceStream(OutputStream traceStream) {
		this.traceStream = traceStream;
		this.trace = traceStream != null;
		this.traceFailed = false;
	}

	public int match(@NotNull CharStream input, int mode) {
		match_calls++;
		this.mode = mode;
		int mark = input.mark();
		traceBeginMatch(input, mode);
		try {
			DFA dfa = decisionToDFA[mode];
			if ( dfa.s0==null ) {
				return matchATN(input);
			}
			else {
				return execDFA(input, dfa.s0);
			}
		}
		finally {
			traceEndMatch();
			input.release(mark);
		}
	}

	@Override
	public void reset() {
		prevAccept.reset();
		startIndex = -1;
		line = 1;
		charPositionInLine = 0;
		mode = Lexer.DEFAULT_MODE;
	}

	// only called from test code from outside
	public int matchATN(@NotNull CharStream input) {
		traceMatchATN();
		startIndex = input.index();
		this.prevAccept.reset();
		ATNState startState = atn.modeToStartState.get(mode);

		if ( debug ) {
			System.out.format("matchATN mode %d start: %s\n", mode, startState);
		}

		ATNConfigSet s0_closure = computeStartState(input, startState);
		int old_mode = mode;
		decisionToDFA[mode].s0 = addDFAState(s0_closure);
		int predict = execATN(input, s0_closure, decisionToDFA[mode].s0);

		if ( debug ) {
			System.out.format("DFA after matchATN: %s\n", decisionToDFA[old_mode].toLexerString());
		}

		tracePredict(predict);
		return predict;
	}

	protected int execDFA(@NotNull CharStream input, @NotNull DFAState s0) {
		traceMatchDFA();

		if ( dfa_debug ) {
			System.out.format("DFA[mode %d] exec LA(1)==%s\n", recog == null ? 0 : recog._mode, getTokenName(input.LA(1)));
		}

		//System.out.println("DFA start of execDFA: "+dfa[mode].toLexerString());
		startIndex = input.index();
		this.prevAccept.reset();
		DFAState s = s0;
		traceLookahead1();
		int t = input.LA(1);
	loop:
		while ( true ) {
			if ( dfa_debug ) {
				System.out.format("state %d LA(1)==%s\n", s.stateNumber, getTokenName(t));
			}

			// if no edge, pop over to ATN interpreter, update DFA and return
			if ( s.edges == null || t >= s.edges.length || t <= CharStream.EOF ||
				 s.edges[t] == null )
			{
				ATN_failover++;
				return failOverToATN(input, s);
			}

			DFAState target = s.edges[t];
			if ( target == ERROR ) break;
			s = target;

			if ( s.isAcceptState ) {
				if ( dfa_debug ) {
					System.out.format("accept; predict %d in state %d\n", s.prediction, s.stateNumber);
				}

				captureSimState(prevAccept, input, s);
				// keep going unless we're at EOF; check if something else could match
				// EOF never in DFA
				if ( t==CharStream.EOF ) break;
			}

			consume(input);
			traceLookahead1();
			t = input.LA(1);
		}

		ATNConfigSet reach = prevAccept.dfaState != null ? prevAccept.dfaState.configs : null;
		return failOrAccept(prevAccept, input, reach, t);
	}

	protected int execATN(@NotNull CharStream input, @NotNull ATNConfigSet s0, @Nullable DFAState ds0) {
		//System.out.println("enter exec index "+input.index()+" from "+s0);
		@NotNull
		ATNConfigSet closure = s0;
		if ( debug ) {
			System.out.format("start state closure=%s\n", closure);
		}

		traceLookahead1();
		int t = input.LA(1);
		DFAState s = ds0; // s is current/from DFA state

		while ( true ) { // while more work
			if ( debug ) {
				System.out.format("execATN loop starting closure: %s\n", closure);
			}

			// As we move src->trg, src->trg, we keep track of the previous trg to
			// avoid looking up the DFA state again, which is expensive.
			// If the previous target was already part of the DFA, we might
			// be able to avoid doing a reach operation upon t. If s!=null,
			// it means that semantic predicates didn't prevent us from
			// creating a DFA state. Once we know s!=null, we check to see if
			// the DFA state has an edge already for t. If so, we can just reuse
			// it's configuration set; there's no point in re-computing it.
			// This is kind of like doing DFA simulation within the ATN
			// simulation because DFA simulation is really just a way to avoid
			// computing reach/closure sets. Technically, once we know that
			// we have a previously added DFA state, we could jump over to
			// the DFA simulator. But, that would mean popping back and forth
			// a lot and making things more complicated algorithmically.
			// This optimization makes a lot of sense for loops within DFA.
			// A character will take us back to an existing DFA state
			// that already has lots of edges out of it. e.g., .* in comments.
			DFAState target = null;
			ATNConfigSet reach = null;
			if (s != null) {
				if ( s.edges != null && t < s.edges.length && t > CharStream.EOF ) {
					closure = s.configs;
					target = s.edges[t];
					if (target == ERROR) {
						break;
					}
					else if (target != null) {
						if ( debug ) {
							System.out.println("reuse state "+s.stateNumber+
											   " edge to "+target.stateNumber);
						}
						reach = target.configs;
					}
				}
			}

			if (target == null) {
				reach = new ATNConfigSet();

				// if we don't find an existing DFA state
				// Fill reach starting from closure, following t transitions
				getReachableConfigSet(closure, reach, t);

				if ( reach.isEmpty() ) { // we got nowhere on t from s
					// we reached state associated with closure for sure, so
					// make sure it's defined. worst case, we define s0 from
					// start state configs.
					DFAState from = s != null ? s : addDFAState(closure);
					// we got nowhere on t, don't throw out this knowledge; it'd
					// cause a failover from DFA later.
					if (from != null) {
						addDFAEdge(from, t, ERROR);
					}
					break; // stop when we can't match any more char
				}

				// Did we hit a stop state during reach op?
				reach = processAcceptConfigs(input, reach);

				// Add an edge from s to target DFA found/created for reach
				target = addDFAEdge(s, t, reach);
			}
			else if (target.isAcceptState) {
				traceAcceptState(target.prediction);
				captureSimState(prevAccept, input, target);
			}

			consume(input);
			traceLookahead1();
			t = input.LA(1);

			closure = reach;
			s = target; // flip; current DFA target becomes new src/from state
		}

		return failOrAccept(prevAccept, input, closure, t);
	}

	protected int failOrAccept(SimState prevAccept, CharStream input,
							   ATNConfigSet reach, int t)
	{
		if (prevAccept.dfaState != null) {
			int ruleIndex = prevAccept.dfaState.lexerRuleIndex;
			int actionIndex = prevAccept.dfaState.lexerActionIndex;
			accept(input, ruleIndex, actionIndex,
				prevAccept.index, prevAccept.line, prevAccept.charPos);
			tracePredict(prevAccept.dfaState.prediction);
			return prevAccept.dfaState.prediction;
		}
		else if (prevAccept.config != null) {
			int ruleIndex = prevAccept.config.state.ruleIndex;
			accept(input, ruleIndex, prevAccept.config.lexerActionIndex,
				prevAccept.index, prevAccept.line, prevAccept.charPos);
			return atn.ruleToTokenType[ruleIndex];
		}
		else {
			// if no accept and EOF is first char, return EOF
			if ( t==CharStream.EOF && input.index()==startIndex ) {
				return Token.EOF;
			}

			throw new LexerNoViableAltException(recog, input, startIndex, reach);
		}
	}

	/** Given a starting configuration set, figure out all ATN configurations
	 *  we can reach upon input t. Parameter reach is a return parameter.
	 */
	protected void getReachableConfigSet(ATNConfigSet closure, ATNConfigSet reach, int t) {
		for (ATNConfig c : closure) {
			if ( debug ) {
				System.out.format("testing %s at %s\n", getTokenName(t), c.toString(recog, true));
			}

			int n = c.state.getNumberOfTransitions();
			for (int ti=0; ti<n; ti++) {               // for each transition
				Transition trans = c.state.transition(ti);
				ATNState target = getReachableTarget(trans, t);
				if ( target!=null ) {
					closure(new LexerATNConfig((LexerATNConfig)c, target), reach);
				}
			}
		}
	}

	protected ATNConfigSet processAcceptConfigs(@NotNull CharStream input, @NotNull ATNConfigSet reach) {
		if ( debug ) {
			System.out.format("processAcceptConfigs: reach=%s, prevAccept=%s, prevIndex=%d\n",
						 	  reach, prevAccept.config, prevAccept.index);
		}
		for (int ci=0; ci<reach.size(); ci++) {
			LexerATNConfig c = (LexerATNConfig)reach.get(ci);
			if ( c.state instanceof RuleStopState) {
				if ( debug ) {
					System.out.format("processAcceptConfigs: hit accept config %s index %d\n",
									  c, input.index());
				}

				int index = input.index();
				if ( index > prevAccept.index ) {
					if ( debug ) {
						if ( prevAccept.index>=0 ) {
							System.out.println("processAcceptConfigs: found longer token");
						}
					}
					// condition > not >= will favor prev accept at same index.
					// This way, "int" is keyword not ID if listed first.
					traceAcceptState(c.alt);
					if ( debug ) {
						System.out.format("markExecSettings for %s @ index=%d, line %d:%d\n", c, index, prevAccept.line, prevAccept.charPos);
					}
					captureSimState(prevAccept, input, c);
				}

				// if we reach lexer accept state, toss out any configs in rest
				// of configs work list associated with this rule (config.alt);
				// that rule is done. this is how we cut off nongreedy .+ loops.
				reach = deleteWildcardConfigsForAlt(reach, ci, c.alt);

				 // move to next char, looking for longer match
				// (we continue processing if there are states in reach)
			}
		}
		return reach;
	}

	protected void accept(@NotNull CharStream input, int ruleIndex, int actionIndex,
						  int index, int line, int charPos)
	{
		if ( debug ) {
			System.out.format("ACTION %s:%d\n", recog != null ? recog.getRuleNames()[ruleIndex] : ruleIndex, actionIndex);
		}

		if ( actionIndex>=0 && recog!=null ) recog.action(null, ruleIndex, actionIndex);

		// seek to after last char in token
		traceSeek(index);
		input.seek(index);
		this.line = line;
		this.charPositionInLine = charPos;
		consume(input);
	}

	@Nullable
	public ATNState getReachableTarget(Transition trans, int t) {
		switch (trans.getSerializationType()) {
		case Transition.ATOM:
			AtomTransition at = (AtomTransition)trans;
			if ( at.label == t ) {
				if ( debug ) {
					System.out.format("match %s\n", getTokenName(at.label));
				}

				return at.target;
			}

			return null;

		case Transition.RANGE:
			RangeTransition rt = (RangeTransition)trans;
			if ( t>=rt.from && t<=rt.to ) {
				if ( debug ) {
					System.out.format("match range %s\n", rt);
				}

				return rt.target;
			}

			return null;
			
		case Transition.SET:
			SetTransition st = (SetTransition)trans;
			if ( st.set.contains(t) ) {
				if ( debug ) {
					System.out.format("match set %s\n", st.set.toString(true));
				}

				return st.target;
			}

			return null;

		case Transition.NOT_SET:
			NotSetTransition nst = (NotSetTransition)trans;
			if (!nst.set.contains(t) && t!=CharStream.EOF) // ~set doesn't not match EOF
			{
				if ( debug ) {
					System.out.format("match ~set %s\n", nst.set.toString(true));
				}

				return nst.target;
			}

			return null;
			
		case Transition.WILDCARD:
			if (t != CharStream.EOF) {
				return trans.target;
			}
			
			return null;
			
		default:
			return null;
		}
	}

	/** Delete configs for alt following ci. Closure is unmodified; copy returned. */
	public ATNConfigSet deleteWildcardConfigsForAlt(@NotNull ATNConfigSet closure, int ci, int alt) {
		ATNConfigSet dup = new ATNConfigSet(closure);
		int j=ci+1;
		while ( j < dup.size() ) {
			ATNConfig c = dup.get(j);
			boolean isWildcard = c.state.getClass() == ATNState.class && // plain state only, not rulestop etc..
				c.state.transition(0) instanceof WildcardTransition;
			if ( c.alt == alt && isWildcard ) {
				if ( debug ) {
					System.out.format("deleteWildcardConfigsForAlt %s\n", c);
				}

				dup.remove(j);
			}
			else j++;
		}
		return dup;
	}

	@NotNull
	protected ATNConfigSet computeStartState(@NotNull IntStream input,
											 @NotNull ATNState p)
	{
		PredictionContext initialContext = PredictionContext.EMPTY;
		ATNConfigSet configs = new ATNConfigSet();
		for (int i=0; i<p.getNumberOfTransitions(); i++) {
			ATNState target = p.transition(i).target;
			LexerATNConfig c = new LexerATNConfig(target, i+1, initialContext);
			closure(c, configs);
		}
		return configs;
	}

	protected void closure(@NotNull LexerATNConfig config, @NotNull ATNConfigSet configs) {
		if ( debug ) {
			System.out.println("closure("+config.toString(recog, true)+")");
		}

		// TODO? if ( closure.contains(t) ) return;

		if ( config.state instanceof RuleStopState ) {
			if ( debug ) {
				if ( recog!=null ) {
					System.out.format("closure at %s rule stop %s\n", recog.getRuleNames()[config.state.ruleIndex], config);
				}
				else {
					System.out.format("closure at rule stop %s\n", config);
				}
			}

			if ( config.context == null || config.context.isEmpty() ) {
				configs.add(config);
				return;
			}
			if ( config.context!=null && !config.context.isEmpty() ) {
				for (SingletonPredictionContext ctx : config.context) {
					if ( !ctx.isEmpty() ) {
						PredictionContext newContext = ctx.parent; // "pop" invoking state
						ATNState invokingState = atn.states.get(ctx.invokingState);
						RuleTransition rt = (RuleTransition)invokingState.transition(0);
						ATNState retState = rt.followState;
						LexerATNConfig c = new LexerATNConfig(retState, config.alt, newContext);
						closure(c, configs);
					}
				}
			}
			return;
		}

		// optimization
		if ( !config.state.onlyHasEpsilonTransitions() )	{
			configs.add(config);
		}

		ATNState p = config.state;
		for (int i=0; i<p.getNumberOfTransitions(); i++) {
			Transition t = p.transition(i);
			LexerATNConfig c = getEpsilonTarget(config, t, configs);
			if ( c!=null ) closure(c, configs);
		}
	}

	// side-effect: can alter configs.hasSemanticContext
	@Nullable
	public LexerATNConfig getEpsilonTarget(@NotNull LexerATNConfig config,
									  @NotNull Transition t,
									  @NotNull ATNConfigSet configs)
	{
		ATNState p = config.state;
<<<<<<< HEAD
		LexerATNConfig c = null;
		if ( t.getClass() == RuleTransition.class ) {
			PredictionContext newContext =
				new SingletonPredictionContext(config.context, p.stateNumber);
			c = new LexerATNConfig(config, t.target, newContext);
		}
		else if ( t.getClass() == PredicateTransition.class ) {
=======
		ATNConfig c;

		switch (t.getSerializationType()) {
		case Transition.RULE:
			RuleContext newContext =
				new RuleContext(config.context, p.stateNumber);
			c = new ATNConfig(config, t.target, newContext);
			break;
			
		case Transition.PREDICATE:
>>>>>>> c7d1ea7e
			if (recog == null) {
				System.out.format("Predicates cannot be evaluated without a recognizer; assuming true.\n");
			}

			/*  Track traversing semantic predicates. If we traverse,
			    we cannot add a DFA state for this "reach" computation
				because the DFA would not test the predicate again in the
				future. Rather than creating collections of semantic predicates
				like v3 and testing them on prediction, v4 will test them on the
				fly all the time using the ATN not the DFA. This is slower but
				semantically it's not used that often. One of the key elements to
				this predicate mechanism is not adding DFA states that see
				predicates immediately afterwards in the ATN. For example,

				a : ID {p1}? | ID {p2}? ;

				should create the start state for rule 'a' (to save start state
				competition), but should not create target of ID state. The
				collection of ATN states the following ID references includes
				states reached by traversing predicates. Since this is when we
				test them, we cannot cash the DFA state target of ID.
			*/
			PredicateTransition pt = (PredicateTransition)t;
			if ( debug ) {
				System.out.println("EVAL rule "+pt.ruleIndex+":"+pt.predIndex);
			}
			configs.hasSemanticContext = true;
			if ( recog == null || recog.sempred(null, pt.ruleIndex, pt.predIndex) ) {
				c = new LexerATNConfig(config, t.target, pt.getPredicate());
			}
<<<<<<< HEAD
		}
		// ignore actions; just exec one per rule upon accept
		else if ( t.getClass() == ActionTransition.class ) {
			c = new LexerATNConfig(config, t.target, ((ActionTransition)t).actionIndex);
		}
		else if ( t.isEpsilon() ) {
			c = new LexerATNConfig(config, t.target);
=======
			else {
				c = null;
			}
			
			break;
			
		case Transition.ACTION:
			// ignore actions; just exec one per rule upon accept
			c = new ATNConfig(config, t.target);
			c.lexerActionIndex = ((ActionTransition)t).actionIndex;
			break;
			
		case Transition.EPSILON:
			c = new ATNConfig(config, t.target);
			break;

		default:
			c = null;
			break;
>>>>>>> c7d1ea7e
		}

		return c;
	}

	protected int failOverToATN(@NotNull CharStream input, @NotNull DFAState s) {
		traceFailOverToATN();

		if ( dfa_debug ) {
			System.out.format("no edge for %s\n", getTokenName(input.LA(1)));
			System.out.format("ATN exec upon %s at DFA state %d = %s\n",
							  input.getText(Interval.of(startIndex, input.index())), s.stateNumber, s.configs);
		}

		int ttype = execATN(input, s.configs, s);

		if ( dfa_debug ) {
			System.out.format("back from DFA update, ttype=%d, dfa[mode %d]=\n%s\n",
							  ttype, mode, decisionToDFA[mode].toLexerString());
		}

		// action already executed by ATN
		// we've updated DFA, exec'd action, and have our deepest answer
		tracePredict(ttype);
		return ttype;
	}

	protected void captureSimState(@NotNull SimState settings,
								   @NotNull CharStream input,
								   @NotNull DFAState dfaState)
	{
		settings.index = input.index();
		settings.line = line;
		settings.charPos = charPositionInLine;
		settings.config = null;
		settings.dfaState = dfaState;
	}

	protected void captureSimState(@NotNull SimState settings,
								   @NotNull CharStream input,
								   @NotNull LexerATNConfig config)
	{
		settings.index = input.index();
		settings.line = line;
		settings.charPos = charPositionInLine;
		settings.config = config;
		settings.dfaState = null;
	}

	protected DFAState addDFAEdge(@NotNull DFAState from,
								  int t,
								  @NotNull ATNConfigSet q)
	{
		DFAState to = addDFAState(q);

		// even if we can add the states, we can't add an edge for labels out of range
		if (t < 0 || t > MAX_DFA_EDGE) {
			return to;
		}

		if (from == null || to == null) {
			return to;
		}

		if ( debug ) System.out.println("EDGE "+from+" -> "+to+" upon "+((char)t));
		addDFAEdge(from, t, to);

		return to;
	}

	protected void addDFAEdge(@NotNull DFAState p, int t, @NotNull DFAState q) {
		if (t < 0 || t > MAX_DFA_EDGE) return; // Only track edges within the DFA bounds
		DFA dfa = decisionToDFA[mode];
		synchronized (dfa) {
			if ( p.edges==null ) {
				//  make room for tokens 1..n and -1 masquerading as index 0
				p.edges = new DFAState[MAX_DFA_EDGE+1]; // TODO: make adaptive
			}
			p.edges[t] = q; // connect
		}
	}

	/** Add a new DFA state if there isn't one with this set of
		configurations already. This method also detects the first
		configuration containing an ATN rule stop state. Later, when
		traversing the DFA, we will know which rule to accept.
	 */
	@Nullable
	protected DFAState addDFAState(@NotNull ATNConfigSet configs) {
		// If we eval'd a predicate while filling configs, mustn't create DFA state
		if ( configs.hasSemanticContext ) return null;

		DFAState proposed = new DFAState(configs);
		ATNConfig firstConfigWithRuleStopState = null;
		for (ATNConfig c : configs) {
			if ( c.state instanceof RuleStopState )	{
				firstConfigWithRuleStopState = c;
				break;
			}
		}

		if ( firstConfigWithRuleStopState!=null ) {
			proposed.isAcceptState = true;
			proposed.lexerRuleIndex = firstConfigWithRuleStopState.state.ruleIndex;
			proposed.lexerActionIndex =
				((LexerATNConfig)firstConfigWithRuleStopState).lexerActionIndex;
			proposed.prediction = atn.ruleToTokenType[proposed.lexerRuleIndex];
		}

		DFA dfa = decisionToDFA[mode];
		synchronized (dfa) {
			DFAState existing = dfa.states.get(proposed);
			if ( existing!=null ) return existing;

			DFAState newState = proposed;

			newState.stateNumber = dfa.states.size();
			configs.setReadonly(true);
			newState.configs = configs;
			decisionToDFA[mode].states.put(newState, newState);
			return newState;
		}
	}

	@Nullable
	public DFA getDFA(int mode) {
		return decisionToDFA[mode];
	}

	/** Get the text of the current token from an *action* in lexer not
	 *  predicate.
	 */
	@NotNull
	public String getText(@NotNull CharStream input) {
		// index is first lookahead char, don't include.
		return input.getText(Interval.of(startIndex, input.index()-1));
	}

	/** Get the text from start of token to current lookahead char.
	 *  Use this in predicates to test text matched so far in a lexer rule.
	 */
	@NotNull
	public String getSpeculativeText(@NotNull CharStream input) {
		// index is first lookahead char, don't include.
		return input.getText(Interval.of(startIndex, input.index()));
	}

	public int getLine() {
		return line;
	}

	public void setLine(int line) {
		this.line = line;
	}

	public int getCharPositionInLine() {
		return charPositionInLine;
	}

	public void setCharPositionInLine(int charPositionInLine) {
		this.charPositionInLine = charPositionInLine;
	}

	public void consume(@NotNull CharStream input) {
		int curChar = input.LA(1);
		if ( curChar=='\n' ) {
			line++;
			charPositionInLine=0;
		} else {
			charPositionInLine++;
		}
		input.consume();
		traceConsume(input, curChar);
	}

	@NotNull
	public String getTokenName(int t) {
		if ( t==-1 ) return "EOF";
		//if ( atn.g!=null ) return atn.g.getTokenDisplayName(t);
		return "'"+(char)t+"'";
	}

	/*
	 * Trace helpers (API and file format are work in progress)
	 */

	public void traceEndMatch() {
		if (trace) {
			traceSlow(LexerOpCode.EndMatch);
		}
	}

	public void traceMatchATN() {
		if (trace) {
			traceSlow(LexerOpCode.MatchATN);
		}
	}

	public void traceMatchDFA() {
		if (trace) {
			traceSlow(LexerOpCode.MatchDFA);
		}
	}

	public void traceLookahead1() {
		if (trace) {
			traceSlow(LexerOpCode.Lookahead1);
		}
	}

	public void traceFailOverToATN() {
		if (trace) {
			traceSlow(LexerOpCode.FailOverToATN);
		}
	}

	public void tracePredict(int prediction) {
		if (trace) {
			traceIntSlow(LexerOpCode.Predict, prediction);
		}
	}

	public void traceAcceptState(int prediction) {
		if (trace) {
			traceIntSlow(LexerOpCode.AcceptState, prediction);
		}
	}

	public void traceSeek(int index) {
		if (trace) {
			traceIntSlow(LexerOpCode.Seek, index);
		}
	}

	public final void traceBeginMatch(CharStream input, int mode) {
		if (trace) {
			traceBeginMatchSlow(input, mode);
		}
	}

	public final void traceConsume(CharStream input, int c) {
		if (trace) {
			traceConsumeSlow(input, c);
		}
	}

	public final void tracePushMode(int mode) {
		if (trace) {
			traceByteSlow(LexerOpCode.PushMode, (byte) mode);
		}
	}

	public final void tracePopMode() {
		if (trace) {
			traceSlow(LexerOpCode.PopMode);
		}
	}

	public final void traceEmit(Token token) {
		if (trace) {
			traceEmitSlow(token);
		}
	}

	private void traceSlow(LexerOpCode opcode) {
		assert traceStream != null;
		assert opcode.getArgumentSize() == 0;

		if (!traceFailed) {
			try {
				traceStream.write(opcode.ordinal());
			} catch (IOException e) {
				e.printStackTrace();
				traceFailed = true;
			}
		}
	}

	private void traceByteSlow(LexerOpCode opcode, byte arg) {
		assert traceStream != null;
		assert opcode.getArgumentSize() == 1;

		if (!traceFailed) {
			try {
				traceStream.write(opcode.ordinal());
				traceStream.write(arg);
			} catch (IOException e) {
				e.printStackTrace();
				traceFailed = true;
			}
		}
	}

	private void traceByteIntSlow(LexerOpCode opcode, byte arg1, int arg2) {
		assert traceStream != null;
		assert opcode.getArgumentSize() == 5;

		if (!traceFailed) {
			try {
				traceStream.write(opcode.ordinal());
				traceStream.write(arg1);
				traceIntSlow(arg2);
			} catch (IOException e) {
				e.printStackTrace();
				traceFailed = true;
			}
		}
	}

	private void traceIntSlow(LexerOpCode opcode, int arg) {
		assert traceStream != null;
		assert opcode.getArgumentSize() == 4;

		if (!traceFailed) {
			try {
				traceStream.write(opcode.ordinal());
				traceIntSlow(arg);
			} catch (IOException e) {
				e.printStackTrace();
				traceFailed = true;
			}
		}
	}

	private void traceIntIntSlow(LexerOpCode opcode, int arg1, int arg2) {
		assert traceStream != null;
		assert opcode.getArgumentSize() == 8;

		if (!traceFailed) {
			try {
				traceStream.write(opcode.ordinal());
				traceIntSlow(arg1);
				traceIntSlow(arg2);
			} catch (IOException e) {
				e.printStackTrace();
				traceFailed = true;
			}
		}
	}

	private void traceIntIntIntIntSlow(LexerOpCode opcode, int arg1, int arg2, int arg3, int arg4) {
		assert traceStream != null;
		assert opcode.getArgumentSize() == 16;

		if (!traceFailed) {
			try {
				traceStream.write(opcode.ordinal());
				traceIntSlow(arg1);
				traceIntSlow(arg2);
				traceIntSlow(arg3);
				traceIntSlow(arg4);
			} catch (IOException e) {
				e.printStackTrace();
				traceFailed = true;
			}
		}
	}

	private void traceIntSlow(int arg) {
		assert traceStream != null;

		if (!traceFailed) {
			try {
				traceStream.write(arg);
				traceStream.write(arg >> 8);
				traceStream.write(arg >> 16);
				traceStream.write(arg >> 24);
			} catch (IOException e) {
				e.printStackTrace();
				traceFailed = true;
			}
		}
	}

	private void traceBeginMatchSlow(CharStream input, int mode) {
		traceByteIntSlow(LexerOpCode.BeginMatch, (byte)mode, input.index());
	}

	private void traceConsumeSlow(CharStream input, int c) {
		assert traceStream != null;

		if (!traceFailed) {
			traceIntIntSlow(LexerOpCode.Consume, c, input.index());
		}
	}

	private void traceEmitSlow(Token token) {
		assert traceStream != null;

		if (token != null && !traceFailed) {
			traceIntIntIntIntSlow(LexerOpCode.Emit, token.getStartIndex(), token.getStopIndex(), token.getType(), token.getChannel());
		}
	}

	public enum LexerOpCode {
		BeginMatch(5),
		EndMatch(0),
		MatchATN(0),
		MatchDFA(0),
		FailOverToATN(0),
		AcceptState(4),
		Predict(4),

		Seek(4),
		Consume(8),
		Lookahead1(0),

		PushMode(1),
		PopMode(0),
		Emit(16);

		private final int argumentSize;

		private LexerOpCode(int argumentSize) {
			this.argumentSize = argumentSize;
		}

		public int getArgumentSize() {
			return argumentSize;
		}
	}
}<|MERGE_RESOLUTION|>--- conflicted
+++ resolved
@@ -486,7 +486,7 @@
 			}
 
 			return null;
-			
+
 		case Transition.SET:
 			SetTransition st = (SetTransition)trans;
 			if ( st.set.contains(t) ) {
@@ -511,14 +511,14 @@
 			}
 
 			return null;
-			
+
 		case Transition.WILDCARD:
 			if (t != CharStream.EOF) {
 				return trans.target;
 			}
-			
+
 			return null;
-			
+
 		default:
 			return null;
 		}
@@ -614,85 +614,53 @@
 									  @NotNull ATNConfigSet configs)
 	{
 		ATNState p = config.state;
-<<<<<<< HEAD
+
 		LexerATNConfig c = null;
-		if ( t.getClass() == RuleTransition.class ) {
-			PredictionContext newContext =
-				new SingletonPredictionContext(config.context, p.stateNumber);
-			c = new LexerATNConfig(config, t.target, newContext);
-		}
-		else if ( t.getClass() == PredicateTransition.class ) {
-=======
-		ATNConfig c;
-
 		switch (t.getSerializationType()) {
-		case Transition.RULE:
-			RuleContext newContext =
-				new RuleContext(config.context, p.stateNumber);
-			c = new ATNConfig(config, t.target, newContext);
-			break;
-			
-		case Transition.PREDICATE:
->>>>>>> c7d1ea7e
-			if (recog == null) {
-				System.out.format("Predicates cannot be evaluated without a recognizer; assuming true.\n");
-			}
-
-			/*  Track traversing semantic predicates. If we traverse,
-			    we cannot add a DFA state for this "reach" computation
-				because the DFA would not test the predicate again in the
-				future. Rather than creating collections of semantic predicates
-				like v3 and testing them on prediction, v4 will test them on the
-				fly all the time using the ATN not the DFA. This is slower but
-				semantically it's not used that often. One of the key elements to
-				this predicate mechanism is not adding DFA states that see
-				predicates immediately afterwards in the ATN. For example,
-
-				a : ID {p1}? | ID {p2}? ;
-
-				should create the start state for rule 'a' (to save start state
-				competition), but should not create target of ID state. The
-				collection of ATN states the following ID references includes
-				states reached by traversing predicates. Since this is when we
-				test them, we cannot cash the DFA state target of ID.
-			*/
-			PredicateTransition pt = (PredicateTransition)t;
-			if ( debug ) {
-				System.out.println("EVAL rule "+pt.ruleIndex+":"+pt.predIndex);
-			}
-			configs.hasSemanticContext = true;
-			if ( recog == null || recog.sempred(null, pt.ruleIndex, pt.predIndex) ) {
-				c = new LexerATNConfig(config, t.target, pt.getPredicate());
-			}
-<<<<<<< HEAD
-		}
-		// ignore actions; just exec one per rule upon accept
-		else if ( t.getClass() == ActionTransition.class ) {
-			c = new LexerATNConfig(config, t.target, ((ActionTransition)t).actionIndex);
-		}
-		else if ( t.isEpsilon() ) {
-			c = new LexerATNConfig(config, t.target);
-=======
-			else {
-				c = null;
-			}
-			
-			break;
-			
-		case Transition.ACTION:
+			case Transition.RULE:
+				PredictionContext newContext =
+					new SingletonPredictionContext(config.context, p.stateNumber);
+				c = new LexerATNConfig(config, t.target, newContext);
+				break;
+			case Transition.PREDICATE:
+//				if (recog == null) {
+//					System.out.format("Predicates cannot be evaluated without a recognizer; assuming true.\n");
+//				}
+
+				/*  Track traversing semantic predicates. If we traverse,
+				 we cannot add a DFA state for this "reach" computation
+				 because the DFA would not test the predicate again in the
+				 future. Rather than creating collections of semantic predicates
+				 like v3 and testing them on prediction, v4 will test them on the
+				 fly all the time using the ATN not the DFA. This is slower but
+				 semantically it's not used that often. One of the key elements to
+				 this predicate mechanism is not adding DFA states that see
+				 predicates immediately afterwards in the ATN. For example,
+
+				 a : ID {p1}? | ID {p2}? ;
+
+				 should create the start state for rule 'a' (to save start state
+				 competition), but should not create target of ID state. The
+				 collection of ATN states the following ID references includes
+				 states reached by traversing predicates. Since this is when we
+				 test them, we cannot cash the DFA state target of ID.
+			 */
+				PredicateTransition pt = (PredicateTransition)t;
+				if ( debug ) {
+					System.out.println("EVAL rule "+pt.ruleIndex+":"+pt.predIndex);
+				}
+				configs.hasSemanticContext = true;
+				if ( recog == null || recog.sempred(null, pt.ruleIndex, pt.predIndex) ) {
+					c = new LexerATNConfig(config, t.target, pt.getPredicate());
+				}
+				break;
 			// ignore actions; just exec one per rule upon accept
-			c = new ATNConfig(config, t.target);
-			c.lexerActionIndex = ((ActionTransition)t).actionIndex;
-			break;
-			
-		case Transition.EPSILON:
-			c = new ATNConfig(config, t.target);
-			break;
-
-		default:
-			c = null;
-			break;
->>>>>>> c7d1ea7e
+			case Transition.ACTION:
+				c = new LexerATNConfig(config, t.target, ((ActionTransition)t).actionIndex);
+				break;
+			case Transition.EPSILON:
+				c = new LexerATNConfig(config, t.target);
+				break;
 		}
 
 		return c;
