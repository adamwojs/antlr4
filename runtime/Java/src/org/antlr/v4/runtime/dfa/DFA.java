/*
 * [The "BSD license"]
 *  Copyright (c) 2012 Terence Parr
 *  Copyright (c) 2012 Sam Harwell
 *  All rights reserved.
 *
 *  Redistribution and use in source and binary forms, with or without
 *  modification, are permitted provided that the following conditions
 *  are met:
 *
 *  1. Redistributions of source code must retain the above copyright
 *     notice, this list of conditions and the following disclaimer.
 *  2. Redistributions in binary form must reproduce the above copyright
 *     notice, this list of conditions and the following disclaimer in the
 *     documentation and/or other materials provided with the distribution.
 *  3. The name of the author may not be used to endorse or promote products
 *     derived from this software without specific prior written permission.
 *
 *  THIS SOFTWARE IS PROVIDED BY THE AUTHOR ``AS IS'' AND ANY EXPRESS OR
 *  IMPLIED WARRANTIES, INCLUDING, BUT NOT LIMITED TO, THE IMPLIED WARRANTIES
 *  OF MERCHANTABILITY AND FITNESS FOR A PARTICULAR PURPOSE ARE DISCLAIMED.
 *  IN NO EVENT SHALL THE AUTHOR BE LIABLE FOR ANY DIRECT, INDIRECT,
 *  INCIDENTAL, SPECIAL, EXEMPLARY, OR CONSEQUENTIAL DAMAGES (INCLUDING, BUT
 *  NOT LIMITED TO, PROCUREMENT OF SUBSTITUTE GOODS OR SERVICES; LOSS OF USE,
 *  DATA, OR PROFITS; OR BUSINESS INTERRUPTION) HOWEVER CAUSED AND ON ANY
 *  THEORY OF LIABILITY, WHETHER IN CONTRACT, STRICT LIABILITY, OR TORT
 *  (INCLUDING NEGLIGENCE OR OTHERWISE) ARISING IN ANY WAY OUT OF THE USE OF
 *  THIS SOFTWARE, EVEN IF ADVISED OF THE POSSIBILITY OF SUCH DAMAGE.
 */
package org.antlr.v4.runtime.dfa;

<<<<<<< HEAD
import org.antlr.v4.runtime.Lexer;
import org.antlr.v4.runtime.Parser;
import org.antlr.v4.runtime.Token;
=======
import org.antlr.v4.runtime.Parser;
import org.antlr.v4.runtime.Vocabulary;
import org.antlr.v4.runtime.VocabularyImpl;
>>>>>>> d5066026
import org.antlr.v4.runtime.atn.ATNConfigSet;
import org.antlr.v4.runtime.atn.ATNState;
import org.antlr.v4.runtime.atn.ATNType;
import org.antlr.v4.runtime.atn.LexerATNSimulator;
import org.antlr.v4.runtime.misc.NotNull;
import org.antlr.v4.runtime.misc.Nullable;

import java.util.Map;
import java.util.Set;
import java.util.concurrent.ConcurrentHashMap;
import java.util.concurrent.ConcurrentMap;
import java.util.concurrent.atomic.AtomicInteger;
import java.util.concurrent.atomic.AtomicReference;

public class DFA {
	/** A set of all DFA states. Use {@link Map} so we can get old state back
	 *  ({@link Set} only allows you to see if it's there).
     */
    @NotNull
	public final ConcurrentMap<DFAState, DFAState> states = new ConcurrentHashMap<DFAState, DFAState>();

	@NotNull
	public final AtomicReference<DFAState> s0 = new AtomicReference<DFAState>();

	@NotNull
	public final AtomicReference<DFAState> s0full = new AtomicReference<DFAState>();

	public final int decision;

	/** From which ATN state did we create this DFA? */
	@NotNull
	public final ATNState atnStartState;

	private final AtomicInteger nextStateNumber = new AtomicInteger();

	private final int minDfaEdge;

	private final int maxDfaEdge;

	@NotNull
	private static final EmptyEdgeMap<DFAState> emptyPrecedenceEdges =
		new EmptyEdgeMap<DFAState>(0, 200);

	@NotNull
	private final EmptyEdgeMap<DFAState> emptyEdgeMap;

	@NotNull
	private final EmptyEdgeMap<DFAState> emptyContextEdgeMap;

	/**
	 * {@code true} if this DFA is for a precedence decision; otherwise,
	 * {@code false}. This is the backing field for {@link #isPrecedenceDfa},
	 * {@link #setPrecedenceDfa}.
	 */
	private volatile boolean precedenceDfa;

	public DFA(@NotNull ATNState atnStartState) {
		this(atnStartState, 0);
	}

	public DFA(@NotNull ATNState atnStartState, int decision) {
		this.atnStartState = atnStartState;
		this.decision = decision;

		if (this.atnStartState.atn.grammarType == ATNType.LEXER) {
			minDfaEdge = LexerATNSimulator.MIN_DFA_EDGE;
			maxDfaEdge = LexerATNSimulator.MAX_DFA_EDGE;
		}
		else {
			minDfaEdge = Token.EOF;
			maxDfaEdge = atnStartState.atn.maxTokenType;
		}

		this.emptyEdgeMap = new EmptyEdgeMap<DFAState>(minDfaEdge, maxDfaEdge);
		this.emptyContextEdgeMap = new EmptyEdgeMap<DFAState>(-1, atnStartState.atn.states.size() - 1);
	}

	public final int getMinDfaEdge() {
		return minDfaEdge;
	}

	public final int getMaxDfaEdge() {
		return maxDfaEdge;
	}

	@NotNull
	public EmptyEdgeMap<DFAState> getEmptyEdgeMap() {
		return emptyEdgeMap;
	}

	@NotNull
	public EmptyEdgeMap<DFAState> getEmptyContextEdgeMap() {
		return emptyContextEdgeMap;
	}

	/**
	 * Gets whether this DFA is a precedence DFA. Precedence DFAs use a special
	 * start state {@link #s0} which is not stored in {@link #states}. The
	 * {@link DFAState#edges} array for this start state contains outgoing edges
	 * supplying individual start states corresponding to specific precedence
	 * values.
	 *
	 * @return {@code true} if this is a precedence DFA; otherwise,
	 * {@code false}.
	 * @see Parser#getPrecedence()
	 */
	public final boolean isPrecedenceDfa() {
		return precedenceDfa;
	}

	/**
	 * Get the start state for a specific precedence value.
	 *
	 * @param precedence The current precedence.
	 * @return The start state corresponding to the specified precedence, or
	 * {@code null} if no start state exists for the specified precedence.
	 *
	 * @throws IllegalStateException if this is not a precedence DFA.
	 * @see #isPrecedenceDfa()
	 */
	@SuppressWarnings("null")
	public final DFAState getPrecedenceStartState(int precedence, boolean fullContext) {
		if (!isPrecedenceDfa()) {
			throw new IllegalStateException("Only precedence DFAs may contain a precedence start state.");
		}

		// s0.get() and s0full.get() are never null for a precedence DFA
		if (fullContext) {
			return s0full.get().getTarget(precedence);
		}
		else {
			return s0.get().getTarget(precedence);
		}
	}

	/**
	 * Set the start state for a specific precedence value.
	 *
	 * @param precedence The current precedence.
	 * @param startState The start state corresponding to the specified
	 * precedence.
	 *
	 * @throws IllegalStateException if this is not a precedence DFA.
	 * @see #isPrecedenceDfa()
	 */
	@SuppressWarnings({"SynchronizeOnNonFinalField", "null"})
	public final void setPrecedenceStartState(int precedence, boolean fullContext, DFAState startState) {
		if (!isPrecedenceDfa()) {
			throw new IllegalStateException("Only precedence DFAs may contain a precedence start state.");
		}

		if (precedence < 0) {
			return;
		}

		if (fullContext) {
			synchronized (s0full) {
				// s0full.get() is never null for a precedence DFA
				s0full.get().setTarget(precedence, startState);
			}
		}
		else {
			synchronized (s0) {
				// s0.get() is never null for a precedence DFA
				s0.get().setTarget(precedence, startState);
			}
		}
	}

	/**
	 * Sets whether this is a precedence DFA. If the specified value differs
	 * from the current DFA configuration, the following actions are taken;
	 * otherwise no changes are made to the current DFA.
	 *
	 * <ul>
	 * <li>The {@link #states} map is cleared</li>
	 * <li>If {@code precedenceDfa} is {@code false}, the initial state
	 * {@link #s0} is set to {@code null}; otherwise, it is initialized to a new
	 * {@link DFAState} with an empty outgoing {@link DFAState#edges} array to
	 * store the start states for individual precedence values.</li>
	 * <li>The {@link #precedenceDfa} field is updated</li>
	 * </ul>
	 *
	 * @param precedenceDfa {@code true} if this is a precedence DFA; otherwise,
	 * {@code false}
	 */
	public final synchronized void setPrecedenceDfa(boolean precedenceDfa) {
		if (this.precedenceDfa != precedenceDfa) {
			this.states.clear();
			if (precedenceDfa) {
				this.s0.set(new DFAState(emptyPrecedenceEdges, getEmptyContextEdgeMap(), new ATNConfigSet()));
				this.s0full.set(new DFAState(emptyPrecedenceEdges, getEmptyContextEdgeMap(), new ATNConfigSet()));
			}
			else {
				this.s0.set(null);
				this.s0full.set(null);
			}

			this.precedenceDfa = precedenceDfa;
		}
	}

	public boolean isEmpty() {
		if (isPrecedenceDfa()) {
			return s0.get().getEdgeMap().isEmpty() && s0full.get().getEdgeMap().isEmpty();
		}

		return s0.get() == null && s0full.get() == null;
	}

	public boolean isContextSensitive() {
		if (isPrecedenceDfa()) {
			return !s0full.get().getEdgeMap().isEmpty();
		}

		return s0full.get() != null;
	}

	public DFAState addState(DFAState state) {
		state.stateNumber = nextStateNumber.getAndIncrement();
		DFAState existing = states.putIfAbsent(state, state);
		if (existing != null) {
			return existing;
		}

		return state;
	}

	@Override
	public String toString() { return toString(VocabularyImpl.EMPTY_VOCABULARY); }

	/**
	 * @deprecated Use {@link #toString(Vocabulary)} instead.
	 */
	@Deprecated
	public String toString(@Nullable String[] tokenNames) {
		if ( s0.get()==null ) return "";
		DFASerializer serializer = new DFASerializer(this,tokenNames);
		return serializer.toString();
	}

<<<<<<< HEAD
	public String toString(@Nullable String[] tokenNames, @Nullable String[] ruleNames) {
		if ( s0.get()==null ) return "";
		DFASerializer serializer = new DFASerializer(this,tokenNames,ruleNames,atnStartState.atn);
=======
	public String toString(@NotNull Vocabulary vocabulary) {
		if (s0 == null) {
			return "";
		}

		DFASerializer serializer = new DFASerializer(this, vocabulary);
>>>>>>> d5066026
		return serializer.toString();
	}

	public String toLexerString() {
		if ( s0.get()==null ) return "";
		DFASerializer serializer = new LexerDFASerializer(this);
		return serializer.toString();
	}

}<|MERGE_RESOLUTION|>--- conflicted
+++ resolved
@@ -29,15 +29,11 @@
  */
 package org.antlr.v4.runtime.dfa;
 
-<<<<<<< HEAD
 import org.antlr.v4.runtime.Lexer;
 import org.antlr.v4.runtime.Parser;
 import org.antlr.v4.runtime.Token;
-=======
-import org.antlr.v4.runtime.Parser;
 import org.antlr.v4.runtime.Vocabulary;
 import org.antlr.v4.runtime.VocabularyImpl;
->>>>>>> d5066026
 import org.antlr.v4.runtime.atn.ATNConfigSet;
 import org.antlr.v4.runtime.atn.ATNState;
 import org.antlr.v4.runtime.atn.ATNType;
@@ -279,18 +275,31 @@
 		return serializer.toString();
 	}
 
-<<<<<<< HEAD
+	public String toString(@NotNull Vocabulary vocabulary) {
+		if (s0.get() == null) {
+			return "";
+		}
+
+		DFASerializer serializer = new DFASerializer(this, vocabulary);
+		return serializer.toString();
+	}
+
+	/**
+	 * @deprecated Use {@link #toString(Vocabulary, String[])} instead.
+	 */
+	@Deprecated
 	public String toString(@Nullable String[] tokenNames, @Nullable String[] ruleNames) {
 		if ( s0.get()==null ) return "";
 		DFASerializer serializer = new DFASerializer(this,tokenNames,ruleNames,atnStartState.atn);
-=======
-	public String toString(@NotNull Vocabulary vocabulary) {
-		if (s0 == null) {
+		return serializer.toString();
+	}
+
+	public String toString(@NotNull Vocabulary vocabulary, @Nullable String[] ruleNames) {
+		if (s0.get() == null) {
 			return "";
 		}
 
-		DFASerializer serializer = new DFASerializer(this, vocabulary);
->>>>>>> d5066026
+		DFASerializer serializer = new DFASerializer(this, vocabulary, ruleNames, atnStartState.atn);
 		return serializer.toString();
 	}
 
