<project xmlns="http://maven.apache.org/POM/4.0.0" xmlns:xsi="http://www.w3.org/2001/XMLSchema-instance" xsi:schemaLocation="http://maven.apache.org/POM/4.0.0 http://maven.apache.org/maven-v4_0_0.xsd">

    <parent>
        <groupId>org.sonatype.oss</groupId>
        <artifactId>oss-parent</artifactId>
        <version>7</version>
    </parent>

    <modelVersion>4.0.0</modelVersion>
    <groupId>com.tunnelvisionlabs</groupId>
    <artifactId>antlr4-master</artifactId>
<<<<<<< HEAD
    <version>4.3</version>
=======
    <version>4.3.1-SNAPSHOT</version>
>>>>>>> b6311928
    <packaging>pom</packaging>

    <name>ANTLR 4</name>
    <description>ANTLR 4 Master Build POM</description>
    <url>http://www.antlr.org</url>
    <inceptionYear>1992</inceptionYear>
    <organization>
        <name>ANTLR</name>
        <url>http://www.antlr.org</url>
    </organization>

    <licenses>
        <license>
            <name>The BSD License</name>
            <url>http://www.antlr.org/license.html</url>
            <distribution>repo</distribution>
        </license>
    </licenses>

    <developers>

        <developer>
            <name>Terence Parr</name>
            <url>http://antlr.org/wiki/display/~admin/Home</url>
            <roles>
                <role>Project lead - ANTLR</role>
            </roles>
        </developer>

        <developer>
            <name>Sam Harwell</name>
            <url>http://tunnelvisionlabs.com</url>
            <roles>
                <role>Developer</role>
            </roles>
        </developer>

        <developer>
            <name>Jim Idle</name>
            <email>jimi@idle.ws</email>
            <url>http://www.linkedin.com/in/jimidle</url>
            <roles>
                <role>Developer - Maven Plugin</role>
            </roles>
        </developer>

    </developers>

    <modules>
        <module>runtime/Java</module>
        <module>runtime/JavaAnnotations</module>
        <module>tool</module>
        <module>antlr4-maven-plugin</module>
    </modules>

    <properties>
        <project.build.sourceEncoding>UTF-8</project.build.sourceEncoding>
        <project.reporting.outputEncoding>UTF-8</project.reporting.outputEncoding>
        <java5.home>${env.JAVA5_HOME}</java5.home>
        <java6.home>${env.JAVA6_HOME}</java6.home>
        <bootclasspath.java5>${java5.home}/lib/rt.jar</bootclasspath.java5>
        <bootclasspath.java6>${java6.home}/lib/rt.jar</bootclasspath.java6>
        <bootclasspath.compile>${bootclasspath.java6}</bootclasspath.compile>
        <bootclasspath.testCompile>${bootclasspath.java6}</bootclasspath.testCompile>
        <antlr.testinprocess>true</antlr.testinprocess>
    </properties>

    <mailingLists>
        <mailingList>
            <name>antlr-discussion</name>
            <archive>https://groups.google.com/forum/?fromgroups#!forum/antlr-discussion</archive>
        </mailingList>
    </mailingLists>

    <issueManagement>
        <system>GitHub Issues</system>
        <url>https://github.com/antlr/antlr4/issues</url>
    </issueManagement>

    <scm>
        <url>https://github.com/antlr/antlr4/tree/master</url>
        <connection>scm:git:git://github.com/antlr/antlr4.git</connection>
        <developerConnection>scm:git:git@github.com:antlr/antlr4.git</developerConnection>
      <tag>4.3-opt</tag>
  </scm>

    <profiles>
        <profile>
            <id>sonatype-oss-release</id>
            <build>
                <plugins>
                    <plugin>
                        <groupId>org.apache.maven.plugins</groupId>
                        <artifactId>maven-compiler-plugin</artifactId>
                        <executions>
                            <execution>
                                <id>default-compile</id>
                                <configuration>
                                    <compilerArgs>
                                        <arg>-Xlint</arg>
                                        <arg>-Xlint:-serial</arg>
                                        <arg>-bootclasspath</arg>
                                        <arg>${bootclasspath.compile}</arg>
                                    </compilerArgs>
                                </configuration>
                            </execution>
                            <execution>
                                <id>default-testCompile</id>
                                <configuration>
                                    <compilerArgs>
                                        <arg>-Xlint</arg>
                                        <arg>-Xlint:-serial</arg>
                                        <arg>-bootclasspath</arg>
                                        <arg>${bootclasspath.testCompile}</arg>
                                    </compilerArgs>
                                </configuration>
                            </execution>
                        </executions>
                    </plugin>
                </plugins>
            </build>
        </profile>
    </profiles>

    <build>
        <plugins>
            <plugin>
                <groupId>org.apache.maven.plugins</groupId>
                <artifactId>maven-compiler-plugin</artifactId>
                <version>3.1</version>
                <configuration>
                    <showWarnings>true</showWarnings>
                    <showDeprecation>true</showDeprecation>
                    <source>1.6</source>
                    <target>1.6</target>
                    <compilerArgs>
                        <arg>-Xlint</arg>
                        <arg>-Xlint:-serial</arg>
                    </compilerArgs>
                </configuration>
            </plugin>

            <plugin>
                <groupId>org.apache.maven.plugins</groupId>
                <artifactId>maven-jar-plugin</artifactId>
                <version>2.4</version>
                <configuration>
                    <archive>
                        <manifest>
                            <addDefaultImplementationEntries>true</addDefaultImplementationEntries>
                        </manifest>
                    </archive>
                </configuration>
            </plugin>

            <plugin>
                <groupId>org.apache.maven.plugins</groupId>
                <artifactId>maven-surefire-plugin</artifactId>
                <version>2.16</version>
            </plugin>

            <plugin>
                <groupId>org.apache.maven.plugins</groupId>
                <artifactId>maven-source-plugin</artifactId>
                <!-- override the version inherited from the parent -->
                <version>2.2.1</version>
            </plugin>

            <plugin>
                <groupId>org.apache.maven.plugins</groupId>
                <artifactId>maven-javadoc-plugin</artifactId>
                <!-- override the version inherited from the parent -->
                <version>2.9.1</version>
                <configuration>
                    <quiet>true</quiet>
                </configuration>
            </plugin>

            <plugin>
                <groupId>org.apache.maven.plugins</groupId>
                <artifactId>maven-gpg-plugin</artifactId>
                <!-- override the version inherited from the parent -->
                <version>1.4</version>
            </plugin>

            <plugin>
                <groupId>org.apache.maven.plugins</groupId>
                <artifactId>maven-release-plugin</artifactId>
                <!-- override the version inherited from the parent -->
                <version>2.4.2</version>
                <configuration>
                    <arguments>-Psonatype-oss-release ${release.arguments}</arguments>
                </configuration>
            </plugin>
        </plugins>
    </build>
</project><|MERGE_RESOLUTION|>--- conflicted
+++ resolved
@@ -9,11 +9,7 @@
     <modelVersion>4.0.0</modelVersion>
     <groupId>com.tunnelvisionlabs</groupId>
     <artifactId>antlr4-master</artifactId>
-<<<<<<< HEAD
-    <version>4.3</version>
-=======
     <version>4.3.1-SNAPSHOT</version>
->>>>>>> b6311928
     <packaging>pom</packaging>
 
     <name>ANTLR 4</name>
